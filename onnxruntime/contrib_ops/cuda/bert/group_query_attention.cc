// Copyright (c) Microsoft Corporation. All rights reserved.
// Licensed under the MIT License.

#include "core/providers/cuda/cuda_common.h"
#include "core/platform/env_var_utils.h"
#include "contrib_ops/cuda/bert/group_query_attention_impl.h"
#include "contrib_ops/cuda/bert/group_query_attention.h"
#include "contrib_ops/cuda/bert/group_query_attention_helper.h"
#include "contrib_ops/cuda/bert/flash_attention/flash_api.h"
// #include "contrib_ops/cuda/transformers/dump_cuda_tensor.h"
// #include "contrib_ops/cpu/utils/console_dumper.h"

using namespace onnxruntime::cuda;
using namespace ::onnxruntime::common;
using namespace ONNX_NAMESPACE;

namespace onnxruntime {
namespace contrib {
namespace cuda {

<<<<<<< HEAD
#define REGISTER_KERNEL_TYPED(T)                                       \
  ONNX_OPERATOR_TYPED_KERNEL_EX(                                       \
      GroupQueryAttention,                                             \
      kMSDomain,                                                       \
      1,                                                               \
      T,                                                               \
      kCudaExecutionProvider,                                          \
      (*KernelDefBuilder::Create())                                    \
          .TypeConstraint("T", DataTypeImpl::GetTensorType<T>())       \
          .TypeConstraint("M", {DataTypeImpl::GetTensorType<int32_t>(), DataTypeImpl::GetTensorType<int64_t>()}) \
          .MayInplace(3, 1)                                            \
          .MayInplace(4, 2)                                            \
          .InputMemoryType(OrtMemTypeCPUInput, 5),                     \
=======
#define REGISTER_KERNEL_TYPED(T)                                                                                 \
  ONNX_OPERATOR_TYPED_KERNEL_EX(                                                                                 \
      GroupQueryAttention,                                                                                       \
      kMSDomain,                                                                                                 \
      1,                                                                                                         \
      T,                                                                                                         \
      kCudaExecutionProvider,                                                                                    \
      (*KernelDefBuilder::Create())                                                                              \
          .TypeConstraint("T", DataTypeImpl::GetTensorType<T>())                                                 \
          .TypeConstraint("M", {DataTypeImpl::GetTensorType<int32_t>(), DataTypeImpl::GetTensorType<int64_t>()}) \
          .MayInplace(3, 1)                                                                                      \
          .MayInplace(4, 2)                                                                                      \
          .InputMemoryType(OrtMemTypeCPUInput, 5),                                                               \
>>>>>>> b4082d10
      GroupQueryAttention<T>);

// REGISTER_KERNEL_TYPED(float)
REGISTER_KERNEL_TYPED(MLFloat16)

template <typename T>
GroupQueryAttention<T>::GroupQueryAttention(const OpKernelInfo& info)
    : CudaKernel(info) {
  int64_t num_heads = 0;
  int64_t kv_num_heads = 0;
  ORT_ENFORCE(info.GetAttr("num_heads", &num_heads).IsOK() && num_heads > 0);
  ORT_ENFORCE(info.GetAttr("kv_num_heads", &kv_num_heads).IsOK() && kv_num_heads > 0 && num_heads % kv_num_heads == 0);
  num_heads_ = static_cast<int>(num_heads);
  kv_num_heads_ = static_cast<int>(kv_num_heads);
  is_unidirectional_ = info.GetAttrOrDefault<int64_t>("unidirectional", 1) == 1;
  is_past_bsnh_ = info.GetAttrOrDefault<int64_t>("is_past_bsnh", 1) == 1;
  scale_ = info.GetAttrOrDefault<float>("scale", 0.0f);

#if USE_FLASH_ATTENTION
  disable_flash_attention_ = sizeof(T) != 2 ||
                             ParseEnvironmentVariableWithDefault<bool>(attention::kDisableFlashAttention, false);
#else
  disable_flash_attention_ = true;
#endif
}

template <typename T>
Status GroupQueryAttention<T>::ComputeInternal(OpKernelContext* context) const {
  const Tensor* query = context->Input<Tensor>(0);
  const Tensor* key = context->Input<Tensor>(1);
  const Tensor* value = context->Input<Tensor>(2);
  const Tensor* past_key = context->Input<Tensor>(3);
  const Tensor* past_value = context->Input<Tensor>(4);
  const Tensor* past_seq_len = context->Input<Tensor>(5);

  auto& device_prop = GetDeviceProp();
  GroupQueryAttentionParameters parameters;
  typedef typename ToCudaType<T>::MappedType CudaT;
  GroupQueryAttentionData<CudaT> data;

  ORT_RETURN_IF_ERROR(group_query_attention_helper::CheckInputs(query,
<<<<<<< HEAD
                                                                        key,
                                                                        value,
                                                                        past_key,
                                                                        past_value,
                                                                        &parameters,
                                                                        num_heads_,
                                                                        kv_num_heads_,
                                                                        past_seq_len,
                                                                        is_past_bsnh_,
                                                                        scale_,
                                                                        device_prop.maxThreadsPerBlock));
=======
                                                                key,
                                                                value,
                                                                past_key,
                                                                past_value,
                                                                &parameters,
                                                                num_heads_,
                                                                kv_num_heads_,
                                                                past_seq_len,
                                                                is_past_bsnh_,
                                                                scale_,
                                                                device_prop.maxThreadsPerBlock));
>>>>>>> b4082d10
  parameters.is_unidirectional = is_unidirectional_;
  int sequence_length = parameters.sequence_length;

  TensorShapeVector output_shape(3);
  output_shape[0] = static_cast<int64_t>(parameters.batch_size);
  output_shape[1] = static_cast<int64_t>(sequence_length);
  output_shape[2] = static_cast<int64_t>(parameters.hidden_size);
  Tensor* output = context->Output(0, output_shape);

  std::vector<int64_t> present_dims;
  if (parameters.past_kv_format == AttentionQkvFormat::Q_K_V_BSNH) {
    present_dims = {
        parameters.batch_size, parameters.present_sequence_length, parameters.kv_num_heads, parameters.head_size};
  } else {  // BNSH
    present_dims = {
        parameters.batch_size, parameters.kv_num_heads, parameters.present_sequence_length, parameters.head_size};
  }
  TensorShape present_shape(present_dims);
  Tensor* present_key = context->Output(1, present_shape);
  Tensor* present_value = context->Output(2, present_shape);

#if USE_FLASH_ATTENTION
  bool use_flash_attention = !disable_flash_attention_ &&
                             onnxruntime::flash::is_supported(device_prop,
                                                              parameters.head_size,
                                                              parameters.num_heads,
                                                              parameters.kv_num_heads);
  // Allocate buffers
  size_t softmax_lse_bytes = 0;
  size_t softmax_lse_accum_bytes = 0;
  size_t out_accum_bytes = 0;
  size_t seqlens_k_bytes = 0;
  if (use_flash_attention) {
    softmax_lse_bytes = onnxruntime::flash::get_softmax_lse_size(parameters.sequence_length, parameters.batch_size, parameters.num_heads);
    // split kv buffers
    parameters.num_splits = onnxruntime::flash::num_splits_heuristic(
        parameters.batch_size, parameters.sequence_length, parameters.kv_sequence_length, parameters.num_heads,
        parameters.head_size, device_prop.multiProcessorCount, 128, false,
        device_prop.major == 8 && device_prop.minor > 0);
    if (parameters.num_splits > 1) {
      // softmax_lse_accum buffer
      softmax_lse_accum_bytes = onnxruntime::flash::get_softmax_lse_accum_size(
          parameters.num_splits, parameters.batch_size, parameters.num_heads, parameters.sequence_length);
      // out_accum buffer
      auto round_multiple = [](int x, int m) { return (x + m - 1) / m * m; };
      const int head_size_rounded = round_multiple(parameters.head_size, 32);
      out_accum_bytes = onnxruntime::flash::get_out_accum_size(
          parameters.num_splits, parameters.batch_size, parameters.num_heads, parameters.sequence_length, head_size_rounded);
    }
    // seqlens_k buffer
    if (past_key != nullptr) {
      seqlens_k_bytes = sizeof(int) * parameters.batch_size;
    }
  }
  auto softmax_lse_buffer = GetScratchBuffer<void>(softmax_lse_bytes, context->GetComputeStream());
  auto softmax_lse_accum_buffer = GetScratchBuffer<void>(softmax_lse_accum_bytes, context->GetComputeStream());
  auto out_accum_buffer = GetScratchBuffer<void>(out_accum_bytes, context->GetComputeStream());
  auto seqlens_k_buffer = GetScratchBuffer<void>(seqlens_k_bytes, context->GetComputeStream());
#else
  constexpr bool use_flash_attention = false;
  auto softmax_lse_buffer = GetScratchBuffer<void>(0, context->GetComputeStream());        // nullptr
  auto softmax_lse_accum_buffer = GetScratchBuffer<void>(0, context->GetComputeStream());  // nullptr
  auto out_accum_buffer = GetScratchBuffer<void>(0, context->GetComputeStream());          // nullptr
  auto seqlens_k_buffer = GetScratchBuffer<void>(0, context->GetComputeStream());          // nullptr
#endif

  // only kernel implemented for gqa right now
  ORT_ENFORCE(use_flash_attention);

  data.query = reinterpret_cast<const CudaT*>(query->Data<T>());
  data.key = reinterpret_cast<const CudaT*>(key->Data<T>());
  data.value = reinterpret_cast<const CudaT*>(value->Data<T>());
  data.past_key = (nullptr == past_key) ? nullptr : reinterpret_cast<const CudaT*>(past_key->Data<T>());
  data.past_value = (nullptr == past_value) ? nullptr : reinterpret_cast<const CudaT*>(past_value->Data<T>());
  data.output = reinterpret_cast<CudaT*>(output->MutableData<T>());
  data.present_key = (nullptr == present_key) ? nullptr : reinterpret_cast<CudaT*>(present_key->MutableData<T>());
  data.present_value = (nullptr == present_value) ? nullptr : reinterpret_cast<CudaT*>(present_value->MutableData<T>());
  data.use_flash_attention = use_flash_attention;
  if (softmax_lse_buffer != nullptr) {
    data.softmax_lse = reinterpret_cast<CudaT*>(softmax_lse_buffer.get());
  }
  if (softmax_lse_accum_buffer != nullptr) {
    data.softmax_lse_accum = reinterpret_cast<CudaT*>(softmax_lse_accum_buffer.get());
  }
  if (out_accum_buffer != nullptr) {
    data.out_accum = reinterpret_cast<CudaT*>(out_accum_buffer.get());
  }
  if (seqlens_k_buffer != nullptr) {
    data.seqlens_k = reinterpret_cast<int*>(seqlens_k_buffer.get());
  }

  cublasHandle_t cublas = GetCublasHandle(context);

  return QkvToContext<CudaT>(
      device_prop, cublas, context->GetComputeStream(), parameters, data);
}

}  // namespace cuda
}  // namespace contrib
}  // namespace onnxruntime<|MERGE_RESOLUTION|>--- conflicted
+++ resolved
@@ -18,21 +18,6 @@
 namespace contrib {
 namespace cuda {
 
-<<<<<<< HEAD
-#define REGISTER_KERNEL_TYPED(T)                                       \
-  ONNX_OPERATOR_TYPED_KERNEL_EX(                                       \
-      GroupQueryAttention,                                             \
-      kMSDomain,                                                       \
-      1,                                                               \
-      T,                                                               \
-      kCudaExecutionProvider,                                          \
-      (*KernelDefBuilder::Create())                                    \
-          .TypeConstraint("T", DataTypeImpl::GetTensorType<T>())       \
-          .TypeConstraint("M", {DataTypeImpl::GetTensorType<int32_t>(), DataTypeImpl::GetTensorType<int64_t>()}) \
-          .MayInplace(3, 1)                                            \
-          .MayInplace(4, 2)                                            \
-          .InputMemoryType(OrtMemTypeCPUInput, 5),                     \
-=======
 #define REGISTER_KERNEL_TYPED(T)                                                                                 \
   ONNX_OPERATOR_TYPED_KERNEL_EX(                                                                                 \
       GroupQueryAttention,                                                                                       \
@@ -46,7 +31,6 @@
           .MayInplace(3, 1)                                                                                      \
           .MayInplace(4, 2)                                                                                      \
           .InputMemoryType(OrtMemTypeCPUInput, 5),                                                               \
->>>>>>> b4082d10
       GroupQueryAttention<T>);
 
 // REGISTER_KERNEL_TYPED(float)
@@ -88,19 +72,6 @@
   GroupQueryAttentionData<CudaT> data;
 
   ORT_RETURN_IF_ERROR(group_query_attention_helper::CheckInputs(query,
-<<<<<<< HEAD
-                                                                        key,
-                                                                        value,
-                                                                        past_key,
-                                                                        past_value,
-                                                                        &parameters,
-                                                                        num_heads_,
-                                                                        kv_num_heads_,
-                                                                        past_seq_len,
-                                                                        is_past_bsnh_,
-                                                                        scale_,
-                                                                        device_prop.maxThreadsPerBlock));
-=======
                                                                 key,
                                                                 value,
                                                                 past_key,
@@ -112,7 +83,6 @@
                                                                 is_past_bsnh_,
                                                                 scale_,
                                                                 device_prop.maxThreadsPerBlock));
->>>>>>> b4082d10
   parameters.is_unidirectional = is_unidirectional_;
   int sequence_length = parameters.sequence_length;
 
