--- conflicted
+++ resolved
@@ -59,7 +59,6 @@
 }
 
 namespace IPC {
-<<<<<<< HEAD
 #define FLLOG LOGS_DEFAULT(VERBOSE)
 #define FLLOGERRNO LOGS_DEFAULT(WARNING) << "error:" << strerror(errno)
 #define FLLOGGAI LOGS_DEFAULT(WARNING) << "error:" << gai_strerror(ret)
@@ -144,40 +143,6 @@
     return -1;
   }
 
-=======
-#define FLLOG (std::cerr << __FILE__ << ":" << __LINE__ << " ")
-#define FLLOGERRNO (std::cerr << __FILE__ << ":" << __LINE__ << " " << strerror(errno) << " ")
-
-static int PortNumber = 18888;
-int WriteOnRank0(ncclUniqueId* nccl_id, int word_size) {
-  int fd = socket(AF_INET,     /* network versus AF_LOCAL */
-                  SOCK_STREAM, /* reliable, bidirectional, arbitrary payload size */
-                  0);          /* system picks underlying protocol (TCP) */
-  if (fd < 0) {
-    FLLOGERRNO << ("socket\n"); /* terminate */
-    return -1;
-  }
-
-  /* bind the server's local address in memory */
-  struct sockaddr_in saddr;
-  memset(&saddr, 0, sizeof(saddr));                /* clear the bytes */
-  saddr.sin_family = AF_INET;                      /* versus AF_LOCAL */
-  saddr.sin_addr.s_addr = inet_addr("127.0.0.1");  // htonl(INADDR_ANY); /* host-to-network endian */
-  saddr.sin_port = htons(PortNumber);              /* for listening */
-
-  if (bind(fd, (struct sockaddr*)&saddr, sizeof(saddr)) < 0) {
-    FLLOGERRNO << ("bind\n"); /* terminate */
-    return -1;
-  }
-  /* listen to the socket */
-  if (listen(fd, word_size) < 0) {
-    FLLOGERRNO << ("bind\n"); /* terminate */
-    return -1;
-  }
-
-  FLLOG << "Listening on port " << PortNumber << " for clients...\n";
-  /* a server traditionally listens indefinitely */
->>>>>>> 37ee4fc9
   word_size--;  // rank 0 is not in word_size
   while (word_size-- > 0) {
     int client_fd = accept(fd, nullptr, nullptr); /* accept blocks */
@@ -185,64 +150,24 @@
       FLLOGERRNO << ("accept\n"); /* terminate */
       return -1;
     }
-<<<<<<< HEAD
     FLLOG << ("Accepted new GPU\n");
-=======
-    FLLOG << ("Accepted new client\n");
->>>>>>> 37ee4fc9
     if (write(client_fd, (nccl_id), sizeof(ncclUniqueId)) != sizeof(ncclUniqueId)) {
       FLLOGERRNO << ("write\n"); /* terminate */
       return -1;
     }
-<<<<<<< HEAD
     close(client_fd);
   }
   close(fd);
-=======
-    close(client_fd); /* break connection */
-  }
-  close(fd); /* break connection */
->>>>>>> 37ee4fc9
   return 0;
 }
 
 int ReadFromRank0(ncclUniqueId* nccl_id) {
-<<<<<<< HEAD
   int sockfd = CreateSocket(false);
-=======
-  int sockfd = socket(AF_INET,     /* versus AF_LOCAL */
-                      SOCK_STREAM, /* reliable, bidirectional */
-                      0);          /* system picks protocol (TCP) */
->>>>>>> 37ee4fc9
   if (sockfd < 0) {
     FLLOGERRNO << ("socket");
     return -1;
   }
 
-<<<<<<< HEAD
-=======
-  /* connect to the server: configure server's address 1st */
-  struct sockaddr_in saddr;
-  memset(&saddr, 0, sizeof(saddr));
-  saddr.sin_family = AF_INET;
-  saddr.sin_addr.s_addr = inet_addr("127.0.0.1");
-  saddr.sin_port = htons(PortNumber); /* port number in big-endian */
-  time_t start_time = time(0);
-  int conn_ret = connect(sockfd, (struct sockaddr*)&saddr, sizeof(saddr));
-  while (time(0) - start_time < 40 && conn_ret < 0) {
-    FLLOGERRNO << (" retry..."); /* terminate */
-    // return -1;
-    sleep(1);
-    conn_ret = connect(sockfd, (struct sockaddr*)&saddr, sizeof(saddr));
-  }
-  if (conn_ret < 0) {
-    FLLOGERRNO << ("connect"); /* terminate */
-    return -1;
-  }
-  /* Write some stuff and read the echoes. */
-  FLLOG << ("Connect to server, read ncclUniqueId...");
-
->>>>>>> 37ee4fc9
   if (read(sockfd, (nccl_id), sizeof(ncclUniqueId)) != sizeof(ncclUniqueId)) {
     FLLOGERRNO << ("read"); /* terminate */
     return -1;
@@ -251,7 +176,6 @@
   close(sockfd);
   return 0;
 }
-<<<<<<< HEAD
 
 int IPC_Bcast(ncclUniqueId* nccl_id, int rank, int world_size) {
   if (rank == 0) {
@@ -259,25 +183,12 @@
       return (-1);
     }
   } else if (ReadFromRank0(nccl_id) != 0) {
-=======
+    return (-1);
+  }
+
+  return 0;
+}
 }  // namespace IPC
-
-int IPC_Bcast(ncclUniqueId* nccl_id, int rank, int world_size) {
-  if (rank == 0) {
-    if (IPC::WriteOnRank0(nccl_id, world_size) != 0) {
-      return (-1);
-    }
-  } else if (IPC::ReadFromRank0(nccl_id) != 0) {
->>>>>>> 37ee4fc9
-    return (-1);
-  }
-
-  return 0;
-}
-<<<<<<< HEAD
-}  // namespace IPC
-=======
->>>>>>> 37ee4fc9
 
 static Status CreateNcclCommunicator(int world_size, int rank, ncclComm_t* comm, bool is_launched_by_mpi) {
   // Create new NCCL communicator
@@ -291,16 +202,9 @@
 #else
     return ORT_MAKE_STATUS(ONNXRUNTIME, FAIL, "Please compile ORT with USE_MPI.");
 #endif
-<<<<<<< HEAD
   } else if (IPC::IPC_Bcast(&nccl_id, rank, world_size) != 0) {
     return ORT_MAKE_STATUS(ONNXRUNTIME, FAIL, "IPC_Bcast nccl_id failed with :", strerror(errno));
   }
-=======
-  } else if (IPC_Bcast(&nccl_id, rank, world_size) != 0) {
-    return ORT_MAKE_STATUS(ONNXRUNTIME, FAIL, "IPC_Bcast nccl_id failed with :", strerror(errno));
-  }
-
->>>>>>> 37ee4fc9
   NCCL_RETURN_IF_ERROR(ncclCommInitRank(comm, world_size, nccl_id, rank));
 
   return Status::OK();
@@ -319,18 +223,10 @@
   // get world_size and rank from MPI
   MPI_Comm_size(MPI_COMM_WORLD, &world_size_);
   MPI_Comm_rank(MPI_COMM_WORLD, &rank_);
-<<<<<<< HEAD
 #endif
   // world_size_ would be zero if MPI is being compiled but not launched by MPI.
   bool is_launched_by_mpi = true;
   if (world_size_ < 1) {
-=======
-  bool is_launched_by_mpi = true;
-#else
-  bool is_launched_by_mpi = false;
-#endif
-  if (is_launched_by_mpi == false || world_size_ < 1) {
->>>>>>> 37ee4fc9
     is_launched_by_mpi = false;
     world_size_ = ParseEnvironmentVariableWithDefault<int32_t>("LOCAL_WORLD_SIZE", -1);
     rank_ = ParseEnvironmentVariableWithDefault<int32_t>("LOCAL_RANK", -1);
