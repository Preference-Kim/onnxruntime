// Copyright (c) Microsoft Corporation. All rights reserved.
// Licensed under the MIT License.

#include <exception>
#include "gtest/gtest.h"
#include "test/providers/provider_test_utils.h"
#include "test/util/include/default_providers.h"
#include "test/common/trt_op_test_utils.h"

namespace onnxruntime {
namespace test {

TEST(ResizeOpTest, ResizeOpLinearDownSampleTest_tf_crop_and_resize) {
  // TODO: Unskip when fixed #41968513
  if (DefaultDmlExecutionProvider().get() != nullptr) {
    GTEST_SKIP() << "Skipping because of the following error: The difference between expected[i] and output[i] "
                 << "is 0.20000028610229492, which exceeds threshold";
  }

  OpTester test("Resize", 13);
  std::vector<float> roi{0.4f, 0.6f, 0.6f, 0.8f};
  std::vector<float> scales{};
  std::vector<int64_t> sizes{3, 3};

  test.AddAttribute("mode", "linear");
  test.AddAttribute("coordinate_transformation_mode", "tf_crop_and_resize");

  constexpr int64_t H = 4, W = 4;

  std::vector<float> X = {
      1.0f, 2.0f, 3.0f, 4.0f,
      5.0f, 6.0f, 7.0f, 8.0f,
      9.0f, 10.0f, 11.0f, 12.0f,
      13.0f, 14.0f, 15.0f, 16.0f};

  test.AddInput<float>("X", {H, W}, X);
  test.AddInput<float>("roi", {4}, roi);
  // opset13 requires either 'sizes' or 'scales' must be provided, but not both of them
  test.AddInput<float>("", {0}, scales);
  test.AddInput<int64_t>("sizes", {2}, sizes);

  std::vector<float> Y = {7.600004f, 7.9f, 8.2f,
                          8.8f, 9.1f, 9.4f,
                          10.0f, 10.3f, 10.6f};

  test.AddOutput<float>("Y", {sizes[0], sizes[1]}, Y);
  test.Run();
}

TEST(ResizeOpTest, ResizeOpLinearDownSampleTest_tf_crop_and_resize_with_extrapolation) {
  OpTester test("Resize", 13);
  std::vector<float> scales{1.0f, 1.0f, 0.8f, 0.8f};
  std::vector<float> roi{0.0f, 0.0f, 0.4f, 0.6f, 1.0f, 1.0f, 1.2f, 1.7f};

  test.AddAttribute("mode", "linear");
  test.AddAttribute("coordinate_transformation_mode", "tf_crop_and_resize");
  test.AddAttribute("extrapolation_value", 10.0f);

  constexpr int64_t N = 1, C = 1, H = 4, W = 4;
  std::vector<float> X = {
      1.0f, 2.0f, 3.0f, 4.0f,
      5.0f, 6.0f, 7.0f, 8.0f,
      9.0f, 10.0f, 11.0f, 12.0f,
      13.0f, 14.0f, 15.0f, 16.0f};

  test.AddInput<float>("X", {N, C, H, W}, X);
  test.AddInput<float>("roi", {8}, roi);
  test.AddInput<float>("scales", {4}, scales);

  std::vector<float> Y = {7.6f, 10.0f, 10.0f,
                          12.4f, 10.f, 10.0f,
                          10.0f, 10.0f, 10.0f};

  test.AddOutput<float>("Y", {N, C, static_cast<int64_t>(H * scales[2]), static_cast<int64_t>(W * scales[3])}, Y);
  test.Run();
}

TEST(ResizeOpTest, NhwcResizeOpLinearDownSampleTest_tf_crop_and_resize_with_extrapolation) {
  OpTester test("Resize", 13);
  std::vector<float> scales{1.0f, 0.8f, 0.8f, 1.0f};
  std::vector<float> roi{0.0f, 0.4f, 0.6f, 0.0f, 1.0f, 1.2f, 1.7f, 1.0f};

  test.AddAttribute("mode", "linear");
  test.AddAttribute("coordinate_transformation_mode", "tf_crop_and_resize");
  test.AddAttribute("extrapolation_value", 10.0f);

  constexpr int64_t N = 1, H = 4, W = 4, C = 1;
  std::vector<float> X = {
      1.0f, 2.0f, 3.0f, 4.0f,
      5.0f, 6.0f, 7.0f, 8.0f,
      9.0f, 10.0f, 11.0f, 12.0f,
      13.0f, 14.0f, 15.0f, 16.0f};

  test.AddInput<float>("X", {N, H, W, C}, X);
  test.AddInput<float>("roi", {8}, roi);
  test.AddInput<float>("scales", {4}, scales);

  std::vector<float> Y = {7.6000004f, 10.0f, 10.0f,
                          12.400001f, 10.f, 10.0f,
                          10.0f, 10.0f, 10.0f};

  test.AddOutput<float>("Y", {N, static_cast<int64_t>(H * scales[1]), static_cast<int64_t>(W * scales[2]), C}, Y);
  // CUDA: result mismatch due to not implementing NHWC support
  // TensorRT: results mismatch
  // ROCm: results mismatch
  test.Run(OpTester::ExpectResult::kExpectSuccess, "",
           {kCudaExecutionProvider, kCudaNHWCExecutionProvider, kTensorrtExecutionProvider, kRocmExecutionProvider});
}

TEST(ResizeOpTest, NhwcResizeOpLinearDownSampleTest_tf_crop_and_resize_with_extrapolation_uint8) {
  OpTester test("Resize", 13);
  std::vector<float> scales{1.0f, 0.8f, 0.8f, 1.0f};
  std::vector<float> roi{0.0f, 0.4f, 0.6f, 0.0f, 1.0f, 1.2f, 1.7f, 1.0f};

  test.AddAttribute("mode", "linear");
  test.AddAttribute("coordinate_transformation_mode", "tf_crop_and_resize");
  test.AddAttribute("extrapolation_value", 10.0f);

  constexpr int64_t N = 1, H = 4, W = 4, C = 1;
  std::vector<uint8_t> X = {
      1, 2, 3, 4,
      5, 6, 7, 8,
      9, 10, 11, 12,
      13, 14, 15, 16};

  test.AddInput<uint8_t>("X", {N, H, W, C}, X);
  test.AddInput<float>("roi", {8}, roi);
  test.AddInput<float>("scales", {4}, scales);

  std::vector<uint8_t> Y = {7, 10, 10,
                            12, 10, 10,
                            10, 10, 10};

  test.AddOutput<uint8_t>("Y", {N, static_cast<int64_t>(H * scales[1]), static_cast<int64_t>(W * scales[2]), C}, Y);
  // CUDA: result mismatch due to not implementing NHWC support
  // ROCm: results mismatch
  test.Run(OpTester::ExpectResult::kExpectSuccess, "",
           {kCudaExecutionProvider, kCudaNHWCExecutionProvider, kRocmExecutionProvider});
}

TEST(ResizeOpTest, NhwcResizeOpLinearDownSampleTest_tf_crop_and_resize_with_extrapolation_int8) {
  OpTester test("Resize", 13);
  std::vector<float> scales{1.0f, 0.8f, 0.8f, 1.0f};
  std::vector<float> roi{0.0f, 0.4f, 0.6f, 0.0f, 1.0f, 1.2f, 1.7f, 1.0f};

  test.AddAttribute("mode", "linear");
  test.AddAttribute("coordinate_transformation_mode", "tf_crop_and_resize");
  test.AddAttribute("extrapolation_value", 10.0f);

  constexpr int64_t N = 1, H = 4, W = 4, C = 1;
  std::vector<int8_t> X = {
      1, -2, 3, -4,
      -5, 6, -7, 8,
      9, -10, 11, -12,
      -13, 14, -15, 16};

  test.AddInput<int8_t>("X", {N, H, W, C}, X);
  test.AddInput<float>("roi", {8}, roi);
  test.AddInput<float>("scales", {4}, scales);

  std::vector<int8_t> Y = {-2, 10, 10,
                           0, 10, 10,
                           10, 10, 10};

  test.AddOutput<int8_t>("Y", {N, static_cast<int64_t>(H * scales[1]), static_cast<int64_t>(W * scales[2]), C}, Y);
  test.Run();
}

TEST(ResizeOpTest, NhwcResizeOpLinearDownSampleTest_tf_crop_and_resize_without_extrapolation_uint8) {
  OpTester test("Resize", 13);
  std::vector<float> scales{1.0f, 0.8f, 0.8f, 1.0f};
  std::vector<float> roi{0.0f, 0.4f, 0.6f, 0.0f, 1.0f, 1.2f, 1.7f, 1.0f};

  test.AddAttribute("mode", "linear");
  test.AddAttribute("coordinate_transformation_mode", "tf_crop_and_resize");

  constexpr int64_t N = 1, H = 4, W = 4, C = 1;
  std::vector<uint8_t> X = {
      1, 2, 3, 4,
      5, 6, 7, 8,
      9, 10, 11, 12,
      13, 14, 15, 16};

  test.AddInput<uint8_t>("X", {N, H, W, C}, X);
  test.AddInput<float>("roi", {8}, roi);
  test.AddInput<float>("scales", {4}, scales);

  std::vector<uint8_t> Y = {7, 0, 0,
                            12, 0, 0,
                            0, 0, 0};

  test.AddOutput<uint8_t>("Y", {N, static_cast<int64_t>(H * scales[1]), static_cast<int64_t>(W * scales[2]), C}, Y);
  // CUDA: result mismatch due to not implementing NHWC support
  // ROCm: results mismatch
  // DML: results mismatch
  test.Run(
      OpTester::ExpectResult::kExpectSuccess, "",
      {kCudaExecutionProvider, kCudaNHWCExecutionProvider, kRocmExecutionProvider, kDmlExecutionProvider});
}

TEST(ResizeOpTest, NhwcResizeOpLinearDownSampleTest_tf_crop_and_resize_without_extrapolation_int8) {
  OpTester test("Resize", 13);
  std::vector<float> scales{1.0f, 0.8f, 0.8f, 1.0f};
  std::vector<float> roi{0.0f, 0.4f, 0.6f, 0.0f, 1.0f, 1.2f, 1.7f, 1.0f};

  test.AddAttribute("mode", "linear");
  test.AddAttribute("coordinate_transformation_mode", "tf_crop_and_resize");

  constexpr int64_t N = 1, H = 4, W = 4, C = 1;
  std::vector<int8_t> X = {
      1, -2, 3, -4,
      -5, 6, -7, 8,
      9, -10, 11, -12,
      -13, 14, -15, 16};

  test.AddInput<int8_t>("X", {N, H, W, C}, X);
  test.AddInput<float>("roi", {8}, roi);
  test.AddInput<float>("scales", {4}, scales);

  std::vector<int8_t> Y = {-2, 0, 0,
                           0, 0, 0,
                           0, 0, 0};

  test.AddOutput<int8_t>("Y", {N, static_cast<int64_t>(H * scales[1]), static_cast<int64_t>(W * scales[2]), C}, Y);
  // DML: results mismatch
  test.Run(OpTester::ExpectResult::kExpectSuccess, "", {kDmlExecutionProvider});
}

TEST(ResizeOpTest, ResizeOpLinearDownSampleTest_4DBilinear) {
  auto run_test = [](bool scales_in_initializer) {
    OpTester test("Resize", 13);
    std::vector<float> roi{};
    std::vector<float> scales{1.0f, 1.0f, 0.6f, 0.6f};

    test.AddAttribute("mode", "linear");

    constexpr int64_t N = 1, C = 1, H = 2, W = 4;
    std::vector<float> X = {
        1.0f, 2.0f, 3.0f, 4.0f,
        5.0f, 6.0f, 7.0f, 8.0f};

    test.AddInput<float>("X", {N, C, H, W}, X);
    test.AddInput<float>("roi", {0}, roi);
    test.AddInput<float>("scales", {4}, scales, scales_in_initializer);

    std::vector<float> Y = {2.66666651f, 4.3333331f};

    test.AddOutput<float>("Y", {N, C, static_cast<int64_t>(H * scales[2]), static_cast<int64_t>(W * scales[3])}, Y);
    // QNN: result diff
    // TRT: Segmentation fault in A100
    std::unordered_set<std::string> excluded_providers({kQnnExecutionProvider});
    test.Run(OpTester::ExpectResult::kExpectSuccess, "", ExcludeTrtOnA100(excluded_providers));
  };

  run_test(false);
  run_test(true);
}

// Primarily to test CoreML using upsample_bilinear when the input size is evenly divisible by the output size
TEST(ResizeOpTest, ResizeOpLinearDownSampleTest_4DBilinear_EvenlyDivisible) {
  OpTester test("Resize", 13);
  std::vector<float> roi{};
  std::vector<float> scales{1.0f, 1.0f, 0.5f, 0.5f};

  test.AddAttribute("mode", "linear");

  constexpr int64_t N = 1, C = 1, H = 2, W = 4;
  std::vector<float> X = {
      1.0f, 2.0f, 3.0f, 4.0f,
      5.0f, 6.0f, 7.0f, 8.0f};

  test.AddInput<float>("X", {N, C, H, W}, X);
  test.AddInput<float>("roi", {0}, roi);
  test.AddInput<float>("scales", {4}, scales, /*scales_in_initializer*/ true);

  std::vector<float> Y = {3.5f, 5.5f};

  test.AddOutput<float>("Y", {N, C, static_cast<int64_t>(H * scales[2]), static_cast<int64_t>(W * scales[3])}, Y);
  // QNN: result diff
  // TRT: Segmentation fault in A100
  std::unordered_set<std::string> excluded_providers({kQnnExecutionProvider});
  test.Run(OpTester::ExpectResult::kExpectSuccess, "", ExcludeTrtOnA100(excluded_providers));
}

TEST(ResizeOpTest, NhwcResizeOpLinearDownSampleTest_4DBilinear) {
  OpTester test("Resize", 13);
  std::vector<float> roi{};
  std::vector<float> scales{1.0f, 0.6f, 0.6f, 1.0f};

  test.AddAttribute("mode", "linear");

  constexpr int64_t N = 1, H = 2, W = 4, C = 1;
  std::vector<float> X = {
      1.0f, 2.0f, 3.0f, 4.0f,
      5.0f, 6.0f, 7.0f, 8.0f};

  test.AddInput<float>("X", {N, H, W, C}, X);
  test.AddInput<float>("roi", {0}, roi);
  test.AddInput<float>("scales", {4}, scales);

  std::vector<float> Y = {2.66666651f, 4.3333331f};

  test.AddOutput<float>("Y", {N, static_cast<int64_t>(H * scales[1]), static_cast<int64_t>(W * scales[2]), C}, Y);
  // CUDA: result mismatch due to not implementing NHWC support
  // ROCm: results mismatch
  // TRT: Segmentation fault in A100
  std::unordered_set<std::string> excluded_providers({kCudaExecutionProvider, kCudaNHWCExecutionProvider, kRocmExecutionProvider});
  test.Run(OpTester::ExpectResult::kExpectSuccess, "", ExcludeTrtOnA100(excluded_providers));
}

TEST(ResizeOpTest, NhwcResizeOpLinearDownSampleTest_4DBilinear_uint8) {
  OpTester test("Resize", 13);
  std::vector<float> roi{};
  std::vector<float> scales{1.0f, 0.6f, 0.6f, 1.0f};

  test.AddAttribute("mode", "linear");

  constexpr int64_t N = 1, H = 2, W = 4, C = 1;
  std::vector<uint8_t> X = {
      1, 2, 3, 4,
      5, 6, 7, 8};

  test.AddInput<uint8_t>("X", {N, H, W, C}, X);
  test.AddInput<float>("roi", {0}, roi);
  test.AddInput<float>("scales", {4}, scales);

  std::vector<uint8_t> Y = {2, 4};

  test.AddOutput<uint8_t>("Y", {N, static_cast<int64_t>(H * scales[1]), static_cast<int64_t>(W * scales[2]), C}, Y);
  // CUDA: result mismatch due to not implementing NHWC support
  // ROCm: results mismatch
  test.Run(OpTester::ExpectResult::kExpectSuccess, "",
           {kCudaExecutionProvider, kCudaNHWCExecutionProvider, kRocmExecutionProvider});
}

TEST(ResizeOpTest, NhwcResizeOpLinearDownSampleTest_4DBilinear_int8) {
  OpTester test("Resize", 13);
  std::vector<float> roi{};
  std::vector<float> scales{1.0f, 0.6f, 0.6f, 1.0f};

  test.AddAttribute("mode", "linear");

  constexpr int64_t N = 1, H = 2, W = 4, C = 1;
  std::vector<int8_t> X = {
      1, -2, 3, -4,
      -5, 6, -7, 8};

  test.AddInput<int8_t>("X", {N, H, W, C}, X);
  test.AddInput<float>("roi", {0}, roi);
  test.AddInput<float>("scales", {4}, scales);

  std::vector<int8_t> Y = {0, 0};

  test.AddOutput<int8_t>("Y", {N, static_cast<int64_t>(H * scales[1]), static_cast<int64_t>(W * scales[2]), C}, Y);
  test.Run(OpTester::ExpectResult::kExpectSuccess, "", ExcludeTrtOnA100());
}

// Since NNAPI(TFLite) only using the scale calculate using the input/output size
// For the above test (ResizeOpLinearDownSampleTest_4DBilinear)
// The output size is [1,1,2,4].*[1,1,0.6,0.6]=[1,1,1,2]
// NNAPI will recaluclate the scales as the output size divided by input size
// scales = [1,1,1,2]./[1,1,2,4] = [1,1,0.5,0.5]
// See:https://github.com/tensorflow/tensorflow/blob/master/tensorflow/lite/kernels/internal/reference/reference_ops.h
// So the result of the above example will be different than CPU EP
// Add the following 2 tests to test with scales valid to NNAPI
TEST(ResizeOpTest, ResizeOpLinearDownSampleTest_4DBilinear1) {
  // To test NNAPI EP, we need the scales/sizes to be in initializers
  auto run_test = [](bool scales_in_initializer) {
    OpTester test("Resize", 13);
    std::vector<float> roi{};
    std::vector<float> scales{1.0f, 1.0f, 0.5f, 0.5f};

    test.AddAttribute("mode", "linear");

    constexpr int64_t N = 1, C = 1, H = 2, W = 4;
    std::vector<float> X = {
        1.0f, 2.0f, 3.0f, 4.0f,
        5.0f, 6.0f, 7.0f, 8.0f};

    test.AddInput<float>("X", {N, C, H, W}, X);
    test.AddInput<float>("roi", {0}, roi);
    test.AddInput<float>("scales", {4}, scales, scales_in_initializer);

    std::vector<float> Y = {3.5f, 5.5f};

    test.AddOutput<float>("Y", {N, C, static_cast<int64_t>(H * scales[2]), static_cast<int64_t>(W * scales[3])}, Y);
    test.Run(OpTester::ExpectResult::kExpectSuccess, "", ExcludeTrtOnA100());
  };

  run_test(false);
  run_test(true);
}

TEST(ResizeOpTest, ResizeOpLinearDownSampleTest_4DBilinear1_WithSizes) {
  // To test NNAPI EP, we need the scales/sizes to be in initializers
  auto run_test = [](bool scales_and_sizes_in_initializer) {
    OpTester test("Resize", 13);
    std::vector<float> roi{};
    std::vector<float> scales{};
    constexpr int64_t N = 1, C = 1, H = 2, W = 4;
    std::vector<int64_t> sizes{N, C, 1, 2};
    test.AddAttribute("mode", "linear");

    std::vector<float> X = {
        1.0f, 2.0f, 3.0f, 4.0f,
        5.0f, 6.0f, 7.0f, 8.0f};

    test.AddInput<float>("X", {N, C, H, W}, X);
    test.AddInput<float>("roi", {0}, roi);
    test.AddInput<float>("", {0}, scales);
    test.AddInput<int64_t>("sizes", {4}, sizes, scales_and_sizes_in_initializer);

    std::vector<float> Y = {3.5f, 5.5f};

    test.AddOutput<float>("Y", sizes, Y);
    test.Run();
  };

  run_test(false);
  run_test(true);
}

TEST(ResizeOpTest, ResizeOpLinearDownSampleTest_4DBilinear_align_corners) {
  // To test NNAPI EP, we need the scales/sizes to be in initializers
  auto run_test = [](bool scales_in_initializer) {
    OpTester test("Resize", 13);
    std::vector<float> roi{};
    std::vector<float> scales{1.0f, 1.0f, 0.6f, 0.6f};

    test.AddAttribute("mode", "linear");
    test.AddAttribute("coordinate_transformation_mode", "align_corners");

    constexpr int64_t N = 1, C = 1, H = 2, W = 4;
    std::vector<float> X = {
        1.0f, 2.0f, 3.0f, 4.0f,
        5.0f, 6.0f, 7.0f, 8.0f};

    test.AddInput<float>("X", {N, C, H, W}, X);
    test.AddInput<float>("roi", {0}, roi);
    test.AddInput<float>("scales", {4}, scales, scales_in_initializer);

    std::vector<float> Y = {1.0f, 4.0f};

    test.AddOutput<float>("Y", {N, C, static_cast<int64_t>(H * scales[2]), static_cast<int64_t>(W * scales[3])}, Y);
    test.Run(OpTester::ExpectResult::kExpectSuccess, "", ExcludeTrtOnA100());
  };

  run_test(false);

#if defined(USE_NNAPI) || defined(USE_COREML)
<<<<<<< HEAD
  // NNAPI will need the scales as an initializer
=======
  // NNAPI and CoreML need the scales as an initializer
>>>>>>> 3dd4e1ef
  // Also tensor RT EP will fail if scales is an initializer but will pass if it is not
  run_test(true);
#endif
}

TEST(ResizeOpTest, ResizeOpLinearDownSampleTest_4DBilinear_align_corners_sizes) {
  // To test NNAPI EP, we need the scales/sizes to be in initializers
  auto run_test = [](bool scales_in_initializer) {
    OpTester test("Resize", 13);
    std::vector<float> roi{};
    std::vector<float> scales{};
    std::vector<int64_t> sizes{1, 1, 1, 2};

    test.AddAttribute("mode", "linear");
    test.AddAttribute("coordinate_transformation_mode", "align_corners");

    constexpr int64_t N = 1, C = 1, H = 2, W = 4;
    std::vector<float> X = {
        1.0f, 2.0f, 3.0f, 4.0f,
        5.0f, 6.0f, 7.0f, 8.0f};

    test.AddInput<float>("X", {N, C, H, W}, X);
    test.AddInput<float>("roi", {0}, roi);
    test.AddInput<float>("", {0}, scales);
    test.AddInput<int64_t>("sizes", {4}, sizes, scales_in_initializer);

    std::vector<float> Y = {1.0f, 4.0f};

    test.AddOutput<float>("Y", {N, C, 1, 2}, Y);
    test.Run(OpTester::ExpectResult::kExpectSuccess, "", ExcludeTrtOnA100());
  };

  run_test(false);

#if defined(USE_NNAPI) || defined(USE_COREML)
<<<<<<< HEAD
  // NNAPI will need the scales as an initializer
=======
  // NNAPI and CoreML will need the scales as an initializer
>>>>>>> 3dd4e1ef
  // Also tensor RT EP will fail if scales is an initializer but will pass if it is not
  run_test(true);
#endif
}

TEST(ResizeOpTest, NhwcResizeOpLinearDownSampleTest_4DBilinear_align_corners_uint8) {
  // To test NNAPI EP, we need the scales/sizes to be in initializers
  auto run_test = [](bool scales_in_initializer) {
    OpTester test("Resize", 13);
    std::vector<float> roi{};
    std::vector<float> scales{1.0f, 0.6f, 0.6f, 1.0f};

    test.AddAttribute("mode", "linear");
    test.AddAttribute("coordinate_transformation_mode", "align_corners");

    constexpr int64_t N = 1, H = 2, W = 4, C = 1;
    std::vector<uint8_t> X = {
        1, 2, 3, 4,
        5, 6, 7, 8};

    test.AddInput<uint8_t>("X", {N, H, W, C}, X);
    test.AddInput<float>("roi", {0}, roi);
    test.AddInput<float>("scales", {4}, scales, scales_in_initializer);

    std::vector<uint8_t> Y = {1, 4};

    test.AddOutput<uint8_t>("Y", {N, static_cast<int64_t>(H * scales[1]), static_cast<int64_t>(W * scales[2]), C}, Y);
    // CUDA: result mismatch due to not implementing NHWC support
    // ROCm: results mismatch
    test.Run(OpTester::ExpectResult::kExpectSuccess, "",
             {kCudaExecutionProvider, kCudaNHWCExecutionProvider, kRocmExecutionProvider});
  };

  run_test(false);
  run_test(true);
}

TEST(ResizeOpTest, NhwcResizeOpLinearDownSampleTest_4DBilinear_align_corners_int8) {
  // To test NNAPI EP, we need the scales/sizes to be in initializers
  auto run_test = [](bool scales_in_initializer) {
    OpTester test("Resize", 13);
    std::vector<float> roi{};
    std::vector<float> scales{1.0f, 0.6f, 0.6f, 1.0f};

    test.AddAttribute("mode", "linear");
    test.AddAttribute("coordinate_transformation_mode", "align_corners");

    constexpr int64_t N = 1, H = 2, W = 4, C = 1;
    std::vector<int8_t> X = {
        1, -2, 3, -4,
        -5, 6, -7, 8};

    test.AddInput<int8_t>("X", {N, H, W, C}, X);
    test.AddInput<float>("roi", {0}, roi);
    test.AddInput<float>("scales", {4}, scales, scales_in_initializer);

    std::vector<int8_t> Y = {1, -4};

    test.AddOutput<int8_t>("Y", {N, static_cast<int64_t>(H * scales[1]), static_cast<int64_t>(W * scales[2]), C}, Y);
    // TensorRT: results mismatch
    test.Run(OpTester::ExpectResult::kExpectSuccess, "", {kTensorrtExecutionProvider});
  };

  run_test(false);
  run_test(true);
}

TEST(ResizeOpTest, ResizeOpLinearDownSampleTest_2DBilinear_pytorch_half_pixel) {
  // TODO: Unskip when fixed #41968513
  if (DefaultDmlExecutionProvider().get() != nullptr) {
    GTEST_SKIP() << "Skipping because of the following error: "
                 << " The difference between expected[i] and output[i] is 1.5000001192092896, which exceeds threshold";
  }

  OpTester test("Resize", 13);
  std::vector<float> roi{};
  std::vector<float> scales{};
  std::vector<int64_t> sizes{3, 1};

  test.AddAttribute("mode", "linear");
  test.AddAttribute("coordinate_transformation_mode", "pytorch_half_pixel");

  constexpr int64_t H = 4, W = 4;

  std::vector<float> X = {
      1.0f, 2.0f, 3.0f, 4.0f,
      5.0f, 6.0f, 7.0f, 8.0f,
      9.0f, 10.0f, 11.0f, 12.0f,
      13.0f, 14.0f, 15.0f, 16.0f};

  test.AddInput<float>("X", {H, W}, X);
  test.AddInput<float>("roi", {0}, roi);
  test.AddInput<float>("", {0}, scales);
  test.AddInput<int64_t>("sizes", {2}, sizes);

  std::vector<float> Y = {1.6666666f, 7.0f, 12.333333f};

  test.AddOutput<float>("Y", {sizes[0], sizes[1]}, Y);
  test.Run(OpTester::ExpectResult::kExpectSuccess, "", {kTensorrtExecutionProvider});  // TensorRT: results mismatch
}

TEST(ResizeOpTest, NhwcResizeOpLinearDownSampleTest_4DBilinear_pytorch_half_pixel_uint8) {
  OpTester test("Resize", 13);
  std::vector<float> roi{};
  std::vector<float> scales{};
  std::vector<int64_t> sizes{1, 3, 1, 1};

  test.AddAttribute("mode", "linear");
  test.AddAttribute("coordinate_transformation_mode", "pytorch_half_pixel");

  constexpr int64_t N = 1, H = 4, W = 4, C = 1;

  std::vector<uint8_t> X = {
      1, 2, 3, 4,
      5, 6, 7, 8,
      9, 10, 11, 12,
      13, 14, 15, 16};

  test.AddInput<uint8_t>("X", {N, H, W, C}, X);
  test.AddInput<float>("roi", {0}, roi);
  test.AddInput<float>("", {0}, scales);
  test.AddInput<int64_t>("sizes", {4}, sizes);

  std::vector<uint8_t> Y = {1, 7, 12};

  test.AddOutput<uint8_t>("Y", {N, sizes[1], sizes[2], C}, Y);
  // CUDA: result mismatch due to not implementing NHWC support
  // ROCm: results mismatch
  // DML: results mismatch
  test.Run(OpTester::ExpectResult::kExpectSuccess, "",
           {kCudaExecutionProvider, kCudaNHWCExecutionProvider, kRocmExecutionProvider, kDmlExecutionProvider});
}

TEST(ResizeOpTest, NhwcResizeOpLinearDownSampleTest_4DBilinear_pytorch_half_pixel_int8) {
  OpTester test("Resize", 13);
  std::vector<float> roi{};
  std::vector<float> scales{};
  std::vector<int64_t> sizes{1, 3, 1, 1};

  test.AddAttribute("mode", "linear");
  test.AddAttribute("coordinate_transformation_mode", "pytorch_half_pixel");

  constexpr int64_t N = 1, H = 4, W = 4, C = 1;

  std::vector<int8_t> X = {
      1, -2, 3, -4,
      -5, 6, -7, 8,
      9, -10, 11, -12,
      -13, 14, -15, 16};

  test.AddInput<int8_t>("X", {N, H, W, C}, X);
  test.AddInput<float>("roi", {0}, roi);
  test.AddInput<float>("", {0}, scales);
  test.AddInput<int64_t>("sizes", {4}, sizes);

  std::vector<int8_t> Y = {0, 2, -9};

  test.AddOutput<int8_t>("Y", {N, sizes[1], sizes[2], C}, Y);
  // TensorRT: results mismatch
  // DML: results mismatch
  test.Run(OpTester::ExpectResult::kExpectSuccess, "", {kTensorrtExecutionProvider, kDmlExecutionProvider});
}

TEST(ResizeOpTest, ResizeOpLinearUpSampleTest_4DBilinear_asymmetric_scales) {
  // To test CoreML/NNAPI EP, we need the scales/sizes to be in initializers
  auto run_test = [](bool scales_in_initializer) {
    OpTester test("Resize", 13);
    std::vector<float> roi{};
    std::vector<float> scales{1.0f, 1.0f, 2.0f, 4.0f};

    test.AddAttribute("mode", "linear");
    test.AddAttribute("coordinate_transformation_mode", "asymmetric");

    constexpr int64_t N = 2, C = 1, H = 2, W = 2;
    std::vector<float> X = {1.0f, 3.0f,
                            4.0f, 8.0f,

                            6.0f, 2.0f,
                            7.0f, 11.0f};

    test.AddInput<float>("X", {N, C, H, W}, X);
    test.AddInput<float>("roi", {0}, roi);
    test.AddInput<float>("scales", {4}, scales, scales_in_initializer);

    std::vector<float> Y = {
        1.0f, 1.5f, 2.0f, 2.5f, 3.0f, 3.0f, 3.0f, 3.0f,
        2.5f, 3.25f, 4.0f, 4.75f, 5.5f, 5.5f, 5.5f, 5.5f,
        4.0f, 5.0f, 6.0f, 7.0f, 8.0f, 8.0f, 8.0f, 8.0f,
        4.0f, 5.0f, 6.0f, 7.0f, 8.0f, 8.0f, 8.0f, 8.0f,

        6.0f, 5.0f, 4.0f, 3.0f, 2.0f, 2.0f, 2.0f, 2.0f,
        6.5f, 6.5f, 6.5f, 6.5f, 6.5f, 6.5f, 6.5f, 6.5f,
        7.0f, 8.0f, 9.0f, 10.0f, 11.0f, 11.0f, 11.0f, 11.0f,
        7.0f, 8.0f, 9.0f, 10.0f, 11.0f, 11.0f, 11.0f, 11.0f};

    test.AddOutput<float>("Y", {N, C, static_cast<int64_t>(H * scales[2]), static_cast<int64_t>(W * scales[3])}, Y);
    test.Run(OpTester::ExpectResult::kExpectSuccess, "", ExcludeTrtOnA100());
  };

  run_test(false);
  run_test(true);
}

TEST(ResizeOpTest, NhwcResizeOpLinearUpSampleTest_4DBilinear_asymmetric_uint8) {
  // To test NNAPI EP, we need the scales/sizes to be in initializers
  auto run_test = [](bool scales_in_initializer) {
    OpTester test("Resize", 13);
    std::vector<float> roi{};
    std::vector<float> scales{1.0f, 2.0f, 4.0f, 1.0f};

    test.AddAttribute("mode", "linear");
    test.AddAttribute("coordinate_transformation_mode", "asymmetric");

    constexpr int64_t N = 2, H = 2, W = 2, C = 1;
    std::vector<uint8_t> X = {1, 3,
                              4, 8,

                              6, 2,
                              7, 11};

    test.AddInput<uint8_t>("X", {N, H, W, C}, X);
    test.AddInput<float>("roi", {0}, roi);
    test.AddInput<float>("scales", {4}, scales, scales_in_initializer);

    std::vector<uint8_t> Y = {
        1, 1, 2, 2, 3, 3, 3, 3,
        2, 3, 4, 4, 5, 5, 5, 5,
        4, 5, 6, 7, 8, 8, 8, 8,
        4, 5, 6, 7, 8, 8, 8, 8,

        6, 5, 4, 3, 2, 2, 2, 2,
        6, 6, 6, 6, 6, 6, 6, 6,
        7, 8, 9, 10, 11, 11, 11, 11,
        7, 8, 9, 10, 11, 11, 11, 11};

    // Due to Xnnpack EP has a different rounding behavior, we need to allow a tolerance of 1
    // The tolerance only works for Xnnpack EP
    test.AddOutput<uint8_t>("Y", {N, static_cast<int64_t>(H * scales[1]), static_cast<int64_t>(W * scales[2]), C},
                            Y, false, .0f, 1.0f);
    // CUDA: result mismatch due to not implementing NHWC support
    // ROCm: results mismatch
    test.Run(OpTester::ExpectResult::kExpectSuccess, "",
             {kCudaExecutionProvider, kCudaNHWCExecutionProvider, kRocmExecutionProvider});
  };

  run_test(false);
  run_test(true);
}

TEST(ResizeOpTest, NhwcResizeOpLinearUpSampleTest_4DBilinear_asymmetric_int8) {
  // To test NNAPI EP, we need the scales/sizes to be in initializers
  auto run_test = [](bool scales_in_initializer) {
    OpTester test("Resize", 13);
    std::vector<float> roi{};
    std::vector<float> scales{1.0f, 2.0f, 4.0f, 1.0f};

    test.AddAttribute("mode", "linear");
    test.AddAttribute("coordinate_transformation_mode", "asymmetric");

    constexpr int64_t N = 2, H = 2, W = 2, C = 1;
    std::vector<int8_t> X = {1, -3,
                             -4, 8,

                             6, -2,
                             -7, 11};

    test.AddInput<int8_t>("X", {N, H, W, C}, X);
    test.AddInput<float>("roi", {0}, roi);
    test.AddInput<float>("scales", {4}, scales, scales_in_initializer);

    std::vector<int8_t> Y = {
        1, 0, -1, -2, -3, -3, -3, -3,
        -1, 0, 0, 1, 2, 2, 2, 2,
        -4, -1, 2, 5, 8, 8, 8, 8,
        -4, -1, 2, 5, 8, 8, 8, 8,

        6, 4, 2, 0, -2, -2, -2, -2,
        0, 0, 2, 3, 4, 4, 4, 4,
        -7, -2, 2, 6, 11, 11, 11, 11,
        -7, -2, 2, 6, 11, 11, 11, 11};

    test.AddOutput<int8_t>("Y", {N, static_cast<int64_t>(H * scales[1]), static_cast<int64_t>(W * scales[2]), C},
                           Y, false, .0f, 1.0f);
    // TensorRT: results mismatch
    test.Run(OpTester::ExpectResult::kExpectSuccess, "", {kTensorrtExecutionProvider});
  };

  run_test(false);
  run_test(true);
}

TEST(ResizeOpTest, ResizeOpLinearUpSampleTest_2DBilinear_align_corners) {
  OpTester test("Resize", 13);
  std::vector<float> roi{};
  std::vector<float> scales{2.0f, 4.0f};
  test.AddAttribute("mode", "linear");
  test.AddAttribute("coordinate_transformation_mode", "align_corners");

  constexpr int64_t H = 2, W = 2;
  std::vector<float> X = {1.0f, 3.0f,
                          4.0f, 8.0f};

  test.AddInput<float>("X", {H, W}, X);
  test.AddInput<float>("roi", {0}, roi);
  test.AddInput<float>("scales", {2}, scales);

  std::vector<float> Y = {
      1.0f, 1.2857143f, 1.571428f, 1.857142f, 2.142857f, 2.4285715f, 2.714285f, 3.0f,
      2.0f, 2.3809524f, 2.761904f, 3.142857f, 3.523809f, 3.9047618f, 4.285714f, 4.66666f,
      3.0f, 3.4761906f, 3.952381f, 4.428571f, 4.904762f, 5.3809524f, 5.857143f, 6.33333f,
      4.0f, 4.5714290f, 5.142857f, 5.714286f, 6.285714f, 6.8571430f, 7.428571f, 8.0f};

  test.AddOutput<float>("Y", {static_cast<int64_t>(H * scales[0]), static_cast<int64_t>(W * scales[1])}, Y);
  test.Run(OpTester::ExpectResult::kExpectSuccess, "", ExcludeTrtOnA100());
}

TEST(ResizeOpTest, ResizeOpLinearDownSampleTest_3DTrilinear_pytorch_half_pixel) {
  // TODO: Unskip when fixed #41968513
  if (DefaultDmlExecutionProvider().get() != nullptr) {
    GTEST_SKIP() << "Skipping because of the following error: "
                 << "The difference between expected[i] and output[i] is 1.5000001192092896, which exceeds threshold";
  }

  OpTester test("Resize", 13);
  std::vector<float> roi{};
  std::vector<float> scales{};
  std::vector<int64_t> sizes{1, 3, 1};

  test.AddAttribute("mode", "linear");
  test.AddAttribute("coordinate_transformation_mode", "pytorch_half_pixel");

  constexpr int64_t D = 2, H = 4, W = 4;

  std::vector<float> X = {
      1.0f, 2.0f, 3.0f, 4.0f,
      5.0f, 6.0f, 7.0f, 8.0f,
      9.0f, 10.0f, 11.0f, 12.0f,
      13.0f, 14.0f, 15.0f, 16.0f,

      1.0f, 2.0f, 3.0f, 4.0f,
      5.0f, 6.0f, 7.0f, 8.0f,
      9.0f, 10.0f, 11.0f, 12.0f,
      13.0f, 14.0f, 15.0f, 16.0f};

  test.AddInput<float>("X", {D, H, W}, X);
  test.AddInput<float>("roi", {0}, roi);
  test.AddInput<float>("", {0}, scales);
  test.AddInput<int64_t>("sizes", {3}, sizes);

  std::vector<float> Y = {1.6666666f, 7.0f, 12.333333f};

  test.AddOutput<float>("Y", {sizes[0], sizes[1], sizes[2]}, Y);
  test.Run(OpTester::ExpectResult::kExpectSuccess, "", {kTensorrtExecutionProvider});  // TensorRT: results mismatch
}

TEST(ResizeOpTest, ResizeOpLinearUpSampleTest_5DTrilinear_pytorch_half_pixel) {
  OpTester test("Resize", 13);
  std::vector<float> roi{};
  std::vector<float> scales{1.0f, 1.0f, 2.0f, 2.0f, 1.0f};

  test.AddAttribute("mode", "linear");
  test.AddAttribute("coordinate_transformation_mode", "pytorch_half_pixel");

  constexpr int64_t N = 1, C = 2, D = 2, H = 1, W = 2;

  std::vector<float> X = {
      1.0f, 2.0f, 1.0f, 2.0f, 1.0f, 2.0f, 1.0f, 2.0f};

  test.AddInput<float>("X", {N, C, D, H, W}, X);
  test.AddInput<float>("roi", {0}, roi);
  test.AddInput<float>("scales", {5}, scales);

  std::vector<float> Y = {1.0f, 2.0f, 1.0f, 2.0f, 1.0f, 2.0f, 1.0f, 2.0f,
                          1.0f, 2.0f, 1.0f, 2.0f, 1.0f, 2.0f, 1.0f, 2.0f,
                          1.0f, 2.0f, 1.0f, 2.0f, 1.0f, 2.0f, 1.0f, 2.0f,
                          1.0f, 2.0f, 1.0f, 2.0f, 1.0f, 2.0f, 1.0f, 2.0f};

  test.AddOutput<float>("Y", {1, 2, 4, 2, 2}, Y);
  test.Run(OpTester::ExpectResult::kExpectSuccess, "", {kTensorrtExecutionProvider});  // TensorRT: results mismatch
}

TEST(ResizeOpTest, ResizeOpLinearScalesNoOpTest) {
  // To test NNAPI EP, we need the scales/sizes to be in initializers
  auto run_test = [](bool scales_in_initializer) {
    OpTester test("Resize", 13);
    std::vector<float> roi{};
    std::vector<float> scales{1.0f, 1.0f, 1.0f, 1.0f};
    test.AddAttribute("mode", "linear");

    constexpr int64_t N = 2, C = 1, H = 2, W = 2;
    std::vector<float> X = {1.0f, 3.0f,
                            4.0f, 8.0f,

                            6.0f, 2.0f,
                            7.0f, 11.0f};

    test.AddInput<float>("X", {N, C, H, W}, X);
    test.AddInput<float>("roi", {0}, roi);
    test.AddInput<float>("scales", {4}, scales, scales_in_initializer);

    std::vector<float> Y = {1.0f, 3.0f,
                            4.0f, 8.0f,

                            6.0f, 2.0f,
                            7.0f, 11.0f};

    test.AddOutput<float>("Y", {N, C, H, W}, Y);
    test.Run(OpTester::ExpectResult::kExpectSuccess, "", ExcludeTrtOnA100());
  };

  run_test(false);
  run_test(true);
}

TEST(ResizeOpTest, ResizeOpNearestDownSampleTest) {
  OpTester test("Resize", 13);
  std::vector<float> scales{1.0f, 1.0f, 0.6f, 0.6f};
  std::vector<float> roi{};

  test.AddAttribute("mode", "nearest");

  constexpr int64_t N = 1, C = 1, H = 2, W = 4;
  std::vector<float> X = {
      1.0f, 2.0f, 3.0f, 4.0f,
      5.0f, 6.0f, 7.0f, 8.0f};

  test.AddInput<float>("X", {N, C, H, W}, X);
  test.AddInput<float>("roi", {0}, roi);
  test.AddInput<float>("scales", {4}, scales);

  std::vector<float> Y = {1.0f, 3.0f};

  test.AddOutput<float>("Y", {N, C, static_cast<int64_t>(H * scales[2]), static_cast<int64_t>(W * scales[3])}, Y);
  test.Run(OpTester::ExpectResult::kExpectSuccess, "", ExcludeTrtOnA100());
}

TEST(ResizeOpTest, ResizeOpNearestDownSampleTest_Opset12) {
  OpTester test("Resize", 12);
  std::vector<float> scales{1.0f, 1.0f, 0.6f, 0.6f};
  std::vector<float> roi{};

  test.AddAttribute("mode", "nearest");

  constexpr int64_t N = 1, C = 1, H = 2, W = 4;
  std::vector<float> X = {
      1.0f, 2.0f, 3.0f, 4.0f,
      5.0f, 6.0f, 7.0f, 8.0f};

  test.AddInput<float>("X", {N, C, H, W}, X);
  test.AddInput<float>("roi", {0}, roi);
  test.AddInput<float>("scales", {4}, scales);

  std::vector<float> Y = {1.0f, 3.0f};

  test.AddOutput<float>("Y", {N, C, static_cast<int64_t>(H * scales[2]), static_cast<int64_t>(W * scales[3])}, Y);
  test.Run(OpTester::ExpectResult::kExpectSuccess, "", ExcludeTrtOnA100());
}

TEST(ResizeOpTest, ResizeOpNearestDownSampleTest_WithSizes) {
  OpTester test("Resize", 13);
  std::vector<float> scales{};
  std::vector<float> roi{};
  std::vector<int64_t> sizes{1, 1, 1, 3};

  test.AddAttribute("mode", "nearest");

  constexpr int64_t N = 1, C = 1, H = 2, W = 4;
  std::vector<float> X = {
      1.0f, 2.0f, 3.0f, 4.0f,
      5.0f, 6.0f, 7.0f, 8.0f};

  test.AddInput<float>("X", {N, C, H, W}, X);
  test.AddInput<float>("roi", {0}, roi);
  test.AddInput<float>("", {0}, scales);
  test.AddInput<int64_t>("sizes", {4}, sizes);

  std::vector<float> Y = {1.0f, 2.0f, 4.0f};

  test.AddOutput<float>("Y", {N, C, sizes[2], sizes[3]}, Y);
  test.Run();
}

TEST(ResizeOpTest, ResizeOpNearestDownSampleTest_tf_half_pixel) {
  OpTester test("Resize", 12);  // tf_half_pixel_for_nn is deprecated since opset 13
  std::vector<float> scales{};
  std::vector<float> roi{};
  std::vector<int64_t> sizes{1, 1, 3, 2};

  test.AddAttribute("coordinate_transformation_mode", "tf_half_pixel_for_nn");
  test.AddAttribute("mode", "nearest");

  constexpr int64_t N = 1, C = 1, H = 4, W = 4;
  std::vector<float> X = {
      1.0f, 2.0f, 3.0f, 4.0f,
      5.0f, 6.0f, 7.0f, 8.0f,
      9.0f, 10.0f, 11.0f, 12.0f,
      13.0f, 14.0f, 15.0f, 16.0f};

  test.AddInput<float>("X", {N, C, H, W}, X);
  test.AddInput<float>("roi", {0}, roi);
  test.AddInput<float>("scales", {0}, scales);
  test.AddInput<int64_t>("sizes", {4}, sizes);

  std::vector<float> Y = {6.0f, 8.0f,
                          10.0f, 12.0f,
                          14.0f, 16.0f};

  test.AddOutput<float>("Y", {N, C, sizes[2], sizes[3]}, Y);
  test.Run(OpTester::ExpectResult::kExpectSuccess, "", ExcludeTrtOnA100());
}

TEST(ResizeOpTest, ResizeOpNearestDownSampleTest_tf_crop_and_resize_with_extrapolation) {
  OpTester test("Resize", 13);
  std::vector<float> scales{1.0f, 1.0f, 0.8f, 0.8f};
  std::vector<float> roi{0.0f, 0.0f, 0.4f, 0.6f, 1.0f, 1.0f, 1.2f, 1.7f};

  test.AddAttribute("mode", "nearest");
  test.AddAttribute("coordinate_transformation_mode", "tf_crop_and_resize");
  test.AddAttribute("extrapolation_value", 10.0f);

  constexpr int64_t N = 1, C = 1, H = 4, W = 4;
  std::vector<float> X = {
      1.0f, 2.0f, 3.0f, 4.0f,
      5.0f, 6.0f, 7.0f, 8.0f,
      9.0f, 10.0f, 11.0f, 12.0f,
      13.0f, 14.0f, 15.0f, 16.0f};

  test.AddInput<float>("X", {N, C, H, W}, X);
  test.AddInput<float>("roi", {8}, roi);
  test.AddInput<float>("scales", {4}, scales);

  std::vector<float> Y = {7.0f, 10.0f, 10.0f,
                          11.0f, 10.f, 10.0f,
                          10.0f, 10.0f, 10.0f};

  test.AddOutput<float>("Y", {N, C, static_cast<int64_t>(H * scales[2]), static_cast<int64_t>(W * scales[3])}, Y);
  test.Run();
}

TEST(ResizeOpTest, ResizeOpNearestDownSample5dTest_tf_crop_and_resize_with_extrapolation) {
  OpTester test("Resize", 13);
  std::vector<float> scales{1.0f, 1.0f, 1.0f, 0.8f, 0.8f};
  std::vector<float> roi{0.0f, 0.0f, 0.0f, 0.4f, 0.6f, 1.0f, 1.0f, 1.0f, 1.2f, 1.7f};

  test.AddAttribute("mode", "nearest");
  test.AddAttribute("coordinate_transformation_mode", "tf_crop_and_resize");
  test.AddAttribute("extrapolation_value", 10.0f);

  constexpr int64_t N = 1, C = 1, H = 4, W = 4;
  std::vector<float> X = {
      1.0f, 2.0f, 3.0f, 4.0f,
      5.0f, 6.0f, 7.0f, 8.0f,
      9.0f, 10.0f, 11.0f, 12.0f,
      13.0f, 14.0f, 15.0f, 16.0f};

  test.AddInput<float>("X", {1, N, C, H, W}, X);
  test.AddInput<float>("roi", {10}, roi);
  test.AddInput<float>("scales", {5}, scales);

  std::vector<float> Y = {7.0f, 10.0f, 10.0f,
                          11.0f, 10.f, 10.0f,
                          10.0f, 10.0f, 10.0f};

  test.AddOutput<float>("Y", {1, N, C, static_cast<int64_t>(H * scales[3]), static_cast<int64_t>(W * scales[4])}, Y);
  // Current cuda provider do not support more than 4d
  test.Run(OpTester::ExpectResult::kExpectSuccess, "", {kCudaExecutionProvider});
}

TEST(ResizeOpTest, ResizeOpNearestUpSampleTest) {
  OpTester test("Resize", 13);
  std::vector<float> roi{};
  std::vector<float> scales{1.0f, 1.0f, 2.0f, 3.0f};

  test.AddAttribute("mode", "nearest");

  constexpr int64_t N = 1, C = 1, H = 2, W = 2;
  std::vector<float> X = {1.0f, 2.0f, 3.0f, 4.0f};

  test.AddInput<float>("X", {N, C, H, W}, X);
  test.AddInput<float>("roi", {0}, roi);
  test.AddInput<float>("scales", {4}, scales);

  std::vector<float> Y = {1.0f, 1.0f, 1.0f, 2.0f, 2.0f, 2.0f,
                          1.0f, 1.0f, 1.0f, 2.0f, 2.0f, 2.0f,
                          3.0f, 3.0f, 3.0f, 4.0f, 4.0f, 4.0f,
                          3.0f, 3.0f, 3.0f, 4.0f, 4.0f, 4.0f};

  test.AddOutput<float>("Y", {N, C, static_cast<int64_t>(H * scales[2]), static_cast<int64_t>(W * scales[3])}, Y);
  test.Run(OpTester::ExpectResult::kExpectSuccess, "", ExcludeTrtOnA100());
}

TEST(ResizeOpTest, ResizeOpNearestUpSampleTest_WithSizes_CeilMode) {
  OpTester test("Resize", 13);
  std::vector<float> roi{};
  std::vector<float> scales{};
  std::vector<int64_t> sizes{1, 1, 7, 8};

  test.AddAttribute("mode", "nearest");
  test.AddAttribute("nearest_mode", "ceil");

  constexpr int64_t N = 1, C = 1, H = 2, W = 2;
  std::vector<float> X = {1.0f, 2.0f, 3.0f, 4.0f};

  test.AddInput<float>("X", {N, C, H, W}, X);
  test.AddInput<float>("roi", {0}, roi);
  test.AddInput<float>("", {0}, scales);
  test.AddInput<int64_t>("sizes", {4}, sizes);

  std::vector<float> Y = {1.0f, 1.0f, 2.0f, 2.0f, 2.0f, 2.0f, 2.0f, 2.0f,
                          1.0f, 1.0f, 2.0f, 2.0f, 2.0f, 2.0f, 2.0f, 2.0f,
                          3.0f, 3.0f, 4.0f, 4.0f, 4.0f, 4.0f, 4.0f, 4.0f,
                          3.0f, 3.0f, 4.0f, 4.0f, 4.0f, 4.0f, 4.0f, 4.0f,
                          3.0f, 3.0f, 4.0f, 4.0f, 4.0f, 4.0f, 4.0f, 4.0f,
                          3.0f, 3.0f, 4.0f, 4.0f, 4.0f, 4.0f, 4.0f, 4.0f,
                          3.0f, 3.0f, 4.0f, 4.0f, 4.0f, 4.0f, 4.0f, 4.0f};

  test.AddOutput<float>("Y", {N, C, sizes[2], sizes[3]}, Y);
  test.Run();
}

TEST(ResizeOpTest, ResizeOpNearestUpSample5dTest_WithSizes_CeilMode) {
  OpTester test("Resize", 13);
  std::vector<float> roi{};
  std::vector<float> scales{};
  std::vector<int64_t> sizes{1, 1, 1, 7, 8};

  test.AddAttribute("mode", "nearest");
  test.AddAttribute("nearest_mode", "ceil");

  constexpr int64_t N = 1, C = 1, H = 2, W = 2;
  std::vector<float> X = {1.0f, 2.0f, 3.0f, 4.0f};

  test.AddInput<float>("X", {1, N, C, H, W}, X);
  test.AddInput<float>("roi", {0}, roi);
  test.AddInput<float>("", {0}, scales);
  test.AddInput<int64_t>("sizes", {5}, sizes);

  std::vector<float> Y = {1.0f, 1.0f, 2.0f, 2.0f, 2.0f, 2.0f, 2.0f, 2.0f,
                          1.0f, 1.0f, 2.0f, 2.0f, 2.0f, 2.0f, 2.0f, 2.0f,
                          3.0f, 3.0f, 4.0f, 4.0f, 4.0f, 4.0f, 4.0f, 4.0f,
                          3.0f, 3.0f, 4.0f, 4.0f, 4.0f, 4.0f, 4.0f, 4.0f,
                          3.0f, 3.0f, 4.0f, 4.0f, 4.0f, 4.0f, 4.0f, 4.0f,
                          3.0f, 3.0f, 4.0f, 4.0f, 4.0f, 4.0f, 4.0f, 4.0f,
                          3.0f, 3.0f, 4.0f, 4.0f, 4.0f, 4.0f, 4.0f, 4.0f};

  test.AddOutput<float>("Y", {1, N, C, sizes[3], sizes[4]}, Y);
  // Current cuda provider do not support more than 4d
  test.Run(OpTester::ExpectResult::kExpectSuccess, "", {kCudaExecutionProvider});
}

TEST(ResizeOpTest, ResizeOpNearestUpSample_Floor_Align_Corners) {
  OpTester test("Resize", 13);

  std::vector<float> roi{};
  std::vector<float> scales{1.0f, 1.0f, 2.0f, 2.0f};

  test.AddAttribute("mode", "nearest");
  test.AddAttribute("coordinate_transformation_mode", "align_corners");
  test.AddAttribute("nearest_mode", "floor");

  constexpr int64_t N = 1, C = 1, H = 4, W = 4;
  std::vector<float> X = {
      1.0f, 2.0f, 3.0f, 4.0f,
      5.0f, 6.0f, 7.0f, 8.0f,
      9.0f, 10.0f, 11.0f, 12.0f,
      13.0f, 14.0f, 15.0f, 16.0f};

  test.AddInput<float>("X", {N, C, H, W}, X);
  test.AddInput<float>("roi", {0}, roi);
  test.AddInput<float>("scales", {4}, scales);

  std::vector<float> Y = {1.0f, 1.0f, 1.0f, 2.0f, 2.0f, 3.0f, 3.0f, 4.0f,
                          1.0f, 1.0f, 1.0f, 2.0f, 2.0f, 3.0f, 3.0f, 4.0f,
                          1.0f, 1.0f, 1.0f, 2.0f, 2.0f, 3.0f, 3.0f, 4.0f,
                          5.0f, 5.0f, 5.0f, 6.0f, 6.0f, 7.0f, 7.0f, 8.0f,
                          5.0f, 5.0f, 5.0f, 6.0f, 6.0f, 7.0f, 7.0f, 8.0f,
                          9.0f, 9.0f, 9.0f, 10.0f, 10.0f, 11.0f, 11.0f, 12.0f,
                          9.0f, 9.0f, 9.0f, 10.0f, 10.0f, 11.0f, 11.0f, 12.0f,
                          13.0f, 13.0f, 13.0f, 14.0f, 14.0f, 15.0f, 15.0f, 16.0f};

  test.AddOutput<float>("Y", {N, C, static_cast<int64_t>(H * scales[2]), static_cast<int64_t>(W * scales[3])}, Y);
  test.Run(OpTester::ExpectResult::kExpectSuccess, "", ExcludeTrtOnA100());
}

TEST(ResizeOpTest, ResizeOpNearest_OneToOneMappingBetweenInputAndOutputDataDims) {
  // TODO: Unskip when fixed #41968513
  if (DefaultDmlExecutionProvider().get() != nullptr) {
    GTEST_SKIP() << "Skipping because of the following error: "
                 << "The difference between expected[i] and output[i] is 3, which exceeds threshold";
  }

  OpTester test("Resize", 12);  // tf_half_pixel_for_nn is deprecated since opset 13

  std::vector<float> roi{};
  // There is one-to-one mapping in the outermost dim.
  // This test is to ensure that the co-ordinate transformation is not applied to the
  // outermost dim as there is no "resizing".
  // If it were applied using the provided attributes ,it would result in result mismatch
  std::vector<float> scales{1.0f, 0.5f};

  test.AddAttribute("mode", "nearest");
  test.AddAttribute("coordinate_transformation_mode", "tf_half_pixel_for_nn");
  test.AddAttribute("nearest_mode", "ceil");

  constexpr int64_t C = 2, D = 3;
  std::vector<float> X = {1.0f, 2.0f, 3.0f, 4.0f, 5.0f, 6.0f};

  test.AddInput<float>("X", {C, D}, X);
  test.AddInput<float>("roi", {0}, roi);
  test.AddInput<float>("scales", {2}, scales);

  // would produce {5.0f, 5.0f} if co-ordinate transformation was applied
  // to the outermost dim
  std::vector<float> Y = {2.0f, 5.0f};
  test.AddOutput<float>("Y", {2, 1}, Y);
  test.Run();
}

// custom OpTester to make 'scales' or 'sizes' a constant initializer if needed
class ResizeOpTester : public OpTester {
 public:
  ResizeOpTester(bool scales_in_initializer, bool sizes_in_initializer)
      : OpTester("Resize", 13),
        scales_in_initializer_(scales_in_initializer),
        sizes_in_initializer_(sizes_in_initializer) {
  }

 protected:
  void AddNodes(onnxruntime::Graph& graph,
                std::vector<onnxruntime::NodeArg*>& graph_input_defs,
                std::vector<onnxruntime::NodeArg*>& graph_output_defs,
                std::vector<std::function<void(onnxruntime::Node& node)>>& add_attribute_funcs) override {
    // adding the node will result in a copy of the NodeArg (as it currently only exists in the OpTester)
    // so we need to do that first before calling Graph::SetInputs so the address of the 'real' NodeArg is in that
    // list
    OpTester::AddNodes(graph, graph_input_defs, graph_output_defs, add_attribute_funcs);

    // set the Graph inputs to just X and roi (exclude 'scales') so the 'scales' are a constant initializer
    if (scales_in_initializer_) {
      graph.SetInputs({graph.GetNodeArg(graph_input_defs[0]->Name()),
                       graph.GetNodeArg(graph_input_defs[1]->Name())});
      if (sizes_in_initializer_) {
        ASSERT_TRUE(graph_input_defs.size() == 4);
      } else {
        ASSERT_TRUE(graph_input_defs.size() == 3);
      }
    } else if (sizes_in_initializer_) {
      ASSERT_TRUE(graph_input_defs.size() == 4);  // 'sizes' is 4th input
      graph.SetInputs({graph.GetNodeArg(graph_input_defs[0]->Name()),
                       graph.GetNodeArg(graph_input_defs[1]->Name()),
                       graph.GetNodeArg(graph_input_defs[2]->Name())});
    }
  }

 private:
  bool scales_in_initializer_;
  bool sizes_in_initializer_;
};

TEST(ResizeOpTest, ResizeOpNearestUpSample_Nearest2xOptimization_Scales) {
  auto run_test = [](bool scales_in_initializer) {
    ResizeOpTester test(scales_in_initializer, false);

    std::vector<float> roi{};
    std::vector<float> scales{1.0f, 1.0f, 2.0f, 2.0f};

    test.AddAttribute("mode", "nearest");
    test.AddAttribute("coordinate_transformation_mode", "asymmetric");
    test.AddAttribute("nearest_mode", "floor");

    constexpr int64_t N = 1, C = 1, H = 2, W = 2;
    std::vector<float> X = {
        1.0f, 2.0f,
        3.0f, 4.0f};

    test.AddInput<float>("X", {N, C, H, W}, X);
    test.AddInput<float>("roi", {0}, roi);
    test.AddInput<float>("scales", {4}, scales, scales_in_initializer);

    std::vector<float> Y = {1.0f, 1.0f, 2.0f, 2.0f,
                            1.0f, 1.0f, 2.0f, 2.0f,
                            3.0f, 3.0f, 4.0f, 4.0f,
                            3.0f, 3.0f, 4.0f, 4.0f};

    test.AddOutput<float>("Y", {N, C, static_cast<int64_t>(H * scales[2]), static_cast<int64_t>(W * scales[3])}, Y);
    test.Run(OpTester::ExpectResult::kExpectSuccess, "", ExcludeTrtOnA100());
  };

  run_test(false);
  run_test(true);
}

TEST(ResizeOpTest, ResizeOpNearestUpSample_Nearest2xOptimization_Sizes) {
  auto run_test = [](bool sizes_in_initializer) {
    ResizeOpTester test(sizes_in_initializer, sizes_in_initializer);

    std::vector<float> roi{};
    std::vector<float> scales{};
    std::vector<int64_t> sizes{1, 1, 4, 4};

    test.AddAttribute("mode", "nearest");
    test.AddAttribute("coordinate_transformation_mode", "asymmetric");
    test.AddAttribute("nearest_mode", "floor");

    constexpr int64_t N = 1, C = 1, H = 2, W = 2;
    std::vector<float> X = {
        1.0f, 2.0f,
        3.0f, 4.0f};

    test.AddInput<float>("X", {N, C, H, W}, X);
    test.AddInput<float>("roi", {0}, roi);
    test.AddInput<float>("", {0}, scales);
    test.AddInput<int64_t>("sizes", {4}, sizes, sizes_in_initializer);

    std::vector<float> Y = {1.0f, 1.0f, 2.0f, 2.0f,
                            1.0f, 1.0f, 2.0f, 2.0f,
                            3.0f, 3.0f, 4.0f, 4.0f,
                            3.0f, 3.0f, 4.0f, 4.0f};

    test.AddOutput<float>("Y", {N, C, sizes[2], sizes[3]}, Y);
    test.Run(OpTester::ExpectResult::kExpectSuccess, "", {kTensorrtExecutionProvider});  // TensorRT: results mismatch
  };

  run_test(false);
  run_test(true);
}

TEST(ResizeOpTest, ResizeOpCubicDownSampleTest) {
  OpTester test("Resize", 13);
  std::vector<float> scales{1.0f, 1.0f, 0.8f, 0.8f};
  std::vector<float> roi{};

  test.AddAttribute("mode", "cubic");

  constexpr int64_t N = 1, C = 1, H = 4, W = 4;
  std::vector<float> X = {
      1.0f, 2.0f, 3.0f, 4.0f,
      5.0f, 6.0f, 7.0f, 8.0f,
      9.0f, 10.0f, 11.0f, 12.0f,
      13.0f, 14.0f, 15.0f, 16.0f};

  test.AddInput<float>("X", {N, C, H, W}, X);
  test.AddInput<float>("roi", {0}, roi);
  test.AddInput<float>("scales", {4}, scales);

  std::vector<float> Y = {1.47119f, 2.78125f, 4.08252f,
                          6.71143f, 8.02148f, 9.32275f,
                          11.9165f, 13.2266f, 14.5278f};

  test.AddOutput<float>("Y", {N, C, static_cast<int64_t>(H * scales[2]), static_cast<int64_t>(W * scales[3])}, Y);
  test.Run(OpTester::ExpectResult::kExpectSuccess, "", ExcludeTrtOnA100());
}

TEST(ResizeOpTest, ResizeOpCubicDownSampleTest_exclude_outside) {
  OpTester test("Resize", 13);
  std::vector<float> roi{};
  std::vector<float> scales{0.8f, 0.8f};
  std::vector<int64_t> sizes{};

  test.AddAttribute("mode", "cubic");
  test.AddAttribute("exclude_outside", static_cast<int64_t>(1));
  test.AddAttribute("cubic_coeff_a", -0.5f);

  constexpr int64_t H = 4, W = 4;

  std::vector<float> X = {
      1.0f, 2.0f, 3.0f, 4.0f,
      5.0f, 6.0f, 7.0f, 8.0f,
      9.0f, 10.0f, 11.0f, 12.0f,
      13.0f, 14.0f, 15.0f, 16.0f};

  test.AddInput<float>("X", {H, W}, X);
  test.AddInput<float>("roi", {0}, roi);
  test.AddInput<float>("scales", {2}, scales);

  std::vector<float> Y = {1.36813f, 2.6695f, 4.01334f,
                          6.57363f, 7.875f, 9.21884f,
                          11.949f, 13.2503f, 14.5942f};

  test.AddOutput<float>("Y", {static_cast<int64_t>(H * scales[0]), static_cast<int64_t>(W * scales[1])}, Y);
  test.Run(OpTester::ExpectResult::kExpectSuccess, "", ExcludeTrtOnA100());
}

TEST(ResizeOpTest, ResizeOpCubicDownSampleTest_coeff) {
  OpTester test("Resize", 13);
  std::vector<float> scales{1.0f, 1.0f, 0.8f, 0.8f};
  std::vector<float> roi{};

  test.AddAttribute("mode", "cubic");
  test.AddAttribute("cubic_coeff_a", -0.5f);

  constexpr int64_t N = 1, C = 1, H = 4, W = 4;
  std::vector<float> X = {
      1.0f, 2.0f, 3.0f, 4.0f,
      5.0f, 6.0f, 7.0f, 8.0f,
      9.0f, 10.0f, 11.0f, 12.0f,
      13.0f, 14.0f, 15.0f, 16.0f};

  test.AddInput<float>("X", {N, C, H, W}, X);
  test.AddInput<float>("roi", {0}, roi);
  test.AddInput<float>("scales", {4}, scales);

  std::vector<float> Y = {1.38574f, 2.68359f, 4.00684f,
                          6.57715f, 7.875f, 9.19824f,
                          11.8701f, 13.168f, 14.4912f};

  test.AddOutput<float>("Y", {N, C, static_cast<int64_t>(H * scales[2]), static_cast<int64_t>(W * scales[3])}, Y);
  test.Run(OpTester::ExpectResult::kExpectSuccess, "", ExcludeTrtOnA100());
}

TEST(ResizeOpTest, ResizeOpCubicDownSampleTest_with_roi) {
  OpTester test("Resize", 13);
  std::vector<float> scales{1.0f, 1.0f, 0.8f, 0.8f};
  std::vector<float> roi{0.0f, 0.0f, 0.4f, 0.6f, 1.0f, 1.0f, 0.6f, 0.8f};

  test.AddAttribute("mode", "cubic");
  test.AddAttribute("coordinate_transformation_mode", "tf_crop_and_resize");

  constexpr int64_t N = 1, C = 1, H = 4, W = 4;
  std::vector<float> X = {
      1.0f, 2.0f, 3.0f, 4.0f,
      5.0f, 6.0f, 7.0f, 8.0f,
      9.0f, 10.0f, 11.0f, 12.0f,
      13.0f, 14.0f, 15.0f, 16.0f};

  test.AddInput<float>("X", {N, C, H, W}, X);
  test.AddInput<float>("roi", {8}, roi);
  test.AddInput<float>("scales", {4}, scales);

  std::vector<float> Y = {7.744f, 8.13475f, 8.488f,
                          8.752f, 9.14275f, 9.496f,
                          9.76f, 10.1507f, 10.504f};

  test.AddOutput<float>("Y", {N, C, static_cast<int64_t>(H * scales[2]), static_cast<int64_t>(W * scales[3])}, Y);
  test.Run();
}

TEST(ResizeOpTest, ResizeOpCubicDownSampleTest_asymmetric) {
  OpTester test("Resize", 13);
  std::vector<float> scales{1.0f, 1.0f, 0.8f, 0.8f};
  std::vector<float> roi{};

  test.AddAttribute("mode", "cubic");
  test.AddAttribute("coordinate_transformation_mode", "asymmetric");

  constexpr int64_t N = 1, C = 1, H = 4, W = 4;
  std::vector<float> X = {
      1.0f, 2.0f, 3.0f, 4.0f,
      5.0f, 6.0f, 7.0f, 8.0f,
      9.0f, 10.0f, 11.0f, 12.0f,
      13.0f, 14.0f, 15.0f, 16.0f};

  test.AddInput<float>("X", {N, C, H, W}, X);
  test.AddInput<float>("roi", {0}, roi);
  test.AddInput<float>("scales", {4}, scales);

  std::vector<float> Y = {1.0f, 2.29688f, 3.59375f,
                          6.1875f, 7.48438f, 8.78125f,
                          11.375f, 12.6719f, 13.9688f};

  test.AddOutput<float>("Y", {N, C, static_cast<int64_t>(H * scales[2]), static_cast<int64_t>(W * scales[3])}, Y);
  test.Run(OpTester::ExpectResult::kExpectSuccess, "", ExcludeTrtOnA100());
}

TEST(ResizeOpTest, ResizeOpCubicUpSampleTest) {
  OpTester test("Resize", 13);
  std::vector<float> scales{1.0f, 1.0f, 2.0f, 2.0f};
  std::vector<float> roi{};

  test.AddAttribute("mode", "cubic");
  test.AddAttribute("coordinate_transformation_mode", "asymmetric");

  constexpr int64_t N = 1, C = 1, H = 4, W = 4;
  std::vector<float> X = {
      1.0f, 2.0f, 3.0f, 4.0f,
      5.0f, 6.0f, 7.0f, 8.0f,
      9.0f, 10.0f, 11.0f, 12.0f,
      13.0f, 14.0f, 15.0f, 16.0f};

  test.AddInput<float>("X", {N, C, H, W}, X);
  test.AddInput<float>("roi", {0}, roi);
  test.AddInput<float>("scales", {4}, scales);

  std::vector<float> Y = {1.0f, 1.40625f, 2.0f, 2.5f, 3.0f, 3.59375f, 4.0f, 4.09375f,
                          2.625f, 3.03125f, 3.625f, 4.125f, 4.625f, 5.21875f, 5.625f, 5.71875f,
                          5.0f, 5.40625f, 6.0f, 6.5f, 7.0f, 7.59375f, 8.0f, 8.09375f,
                          7.0f, 7.40625f, 8.0f, 8.5f, 9.0f, 9.59375f, 10.0f, 10.0938f,
                          9.0f, 9.40625f, 10.0f, 10.5f, 11.0f, 11.5938f, 12.0f, 12.0938f,
                          11.375f, 11.7813f, 12.375f, 12.875f, 13.375f, 13.9688f, 14.375f, 14.4688f,
                          13.0f, 13.4063f, 14.0f, 14.5f, 15.0f, 15.5938f, 16.0f, 16.0938f,
                          13.375f, 13.7813f, 14.375f, 14.875f, 15.375f, 15.9688f, 16.375f, 16.4688f};

  test.AddOutput<float>("Y", {N, C, static_cast<int64_t>(H * scales[2]), static_cast<int64_t>(W * scales[3])}, Y);
  test.Run(OpTester::ExpectResult::kExpectSuccess, "", ExcludeTrtOnA100());
}

TEST(ResizeOpTest, ResizeOpCubicUpSampleTest_MultiChannel) {
  OpTester test("Resize", 13);
  std::vector<float> scales{};
  std::vector<int64_t> sizes{1, 2, 9, 9};
  std::vector<float> roi{};

  test.AddAttribute("mode", "cubic");

  constexpr int64_t N = 1, C = 2, H = 4, W = 4;
  std::vector<float> X = {
      0.0f, 1.0f, 2.0f, 3.0f,
      4.0f, 5.0f, 6.0f, 7.0f,
      8.0f, 9.0f, 10.0f, 11.0f,
      12.0f, 13.0f, 14.0f, 15.0f,

      16.0f, 17.0f, 18.0f, 19.0f,
      20.0f, 21.0f, 22.0f, 23.0f,
      24.0f, 25.0f, 26.0f, 27.0f,
      28.0f, 29.0f, 30.0f, 31.0f};

  test.AddInput<float>("X", {N, C, H, W}, X);
  test.AddInput<float>("roi", {0}, roi);
  test.AddInput<float>("", {0}, scales);
  test.AddInput<int64_t>("sizes", {4}, sizes);

  std::vector<float> Y = {-0.543341f, -0.308515f, 0.0807175f, 0.644203f, 1.06533f, 1.48645f, 2.04994f, 2.43917f, 2.674f,
                          0.395961f, 0.630787f, 1.02002f, 1.5835f, 2.00463f, 2.42575f, 2.98924f, 3.37847f, 3.6133f,
                          1.95289f, 2.18772f, 2.57695f, 3.14043f, 3.56156f, 3.98268f, 4.54617f, 4.9354f, 5.17023f,
                          4.20683f, 4.44166f, 4.83089f, 5.39437f, 5.8155f, 6.23662f, 6.80011f, 7.18934f, 7.42417f,
                          5.89133f, 6.12616f, 6.51539f, 7.07887f, 7.5f, 7.92112f, 8.48461f, 8.87384f, 9.10867f,
                          7.57583f, 7.81066f, 8.19989f, 8.76337f, 9.1845f, 9.60562f, 10.1691f, 10.5583f, 10.7932f,
                          9.82977f, 10.0646f, 10.4538f, 11.0173f, 11.4384f, 11.8596f, 12.423f, 12.8123f, 13.0471f,
                          11.3867f, 11.6215f, 12.0108f, 12.5742f, 12.9954f, 13.4165f, 13.98f, 14.3692f, 14.604f,
                          12.326f, 12.5608f, 12.9501f, 13.5135f, 13.9347f, 14.3558f, 14.9193f, 15.3085f, 15.5433f,

                          15.4567f, 15.6915f, 16.0807f, 16.6442f, 17.0653f, 17.4865f, 18.0499f, 18.4392f, 18.674f,
                          16.396f, 16.6308f, 17.02f, 17.5835f, 18.0046f, 18.4258f, 18.9892f, 19.3785f, 19.6133f,
                          17.9529f, 18.1877f, 18.5769f, 19.1404f, 19.5616f, 19.9827f, 20.5462f, 20.9354f, 21.1702f,
                          20.2068f, 20.4417f, 20.8309f, 21.3944f, 21.8155f, 22.2366f, 22.8001f, 23.1893f, 23.4242f,
                          21.8913f, 22.1262f, 22.5154f, 23.0789f, 23.5f, 23.9211f, 24.4846f, 24.8738f, 25.1087f,
                          23.5758f, 23.8107f, 24.1999f, 24.7634f, 25.1845f, 25.6056f, 26.1691f, 26.5583f, 26.7932f,
                          25.8298f, 26.0646f, 26.4538f, 27.0173f, 27.4384f, 27.8596f, 28.423f, 28.8123f, 29.0471f,
                          27.3867f, 27.6215f, 28.0108f, 28.5742f, 28.9954f, 29.4165f, 29.98f, 30.3692f, 30.604f,
                          28.326f, 28.5608f, 28.9501f, 29.5135f, 29.9347f, 30.3558f, 30.9193f, 31.3085f, 31.5433f};

  test.AddOutput<float>("Y", {N, C, sizes[2], sizes[3]}, Y);
  test.Run();
}
TEST(ResizeOpTest, ResizeOpCubicUpSampleTest_tf_half_pixel_for_nn) {
  // tf_half_pixel_for_nn has been deprecated since opset 13
  OpTester test("Resize", 12);
  std::vector<float> scales{1.0f, 1.0f, 2.0f, 2.0f};
  std::vector<float> roi{};

  test.AddAttribute("mode", "cubic");
  test.AddAttribute("coordinate_transformation_mode", "tf_half_pixel_for_nn");

  constexpr int64_t N = 1, C = 1, H = 4, W = 4;
  std::vector<float> X = {
      1.0f, 2.0f, 3.0f, 4.0f,
      5.0f, 6.0f, 7.0f, 8.0f,
      9.0f, 10.0f, 11.0f, 12.0f,
      13.0f, 14.0f, 15.0f, 16.0f};

  test.AddInput<float>("X", {N, C, H, W}, X);
  test.AddInput<float>("roi", {0}, roi);
  test.AddInput<float>("scales", {4}, scales);

  std::vector<float> Y = {1.95703f, 2.43359f, 3.0625f, 3.46875f, 4.09766f, 4.57422f, 4.87109f, 4.80078f,
                          3.86328f, 4.33984f, 4.96875f, 5.375f, 6.00391f, 6.48047f, 6.77734f, 6.70703f,
                          6.37891f, 6.85547f, 7.48438f, 7.89063f, 8.51953f, 8.99609f, 9.29297f, 9.22266f,
                          8.00391f, 8.48047f, 9.10938f, 9.51563f, 10.1445f, 10.6211f, 10.918f, 10.8477f,
                          10.5195f, 10.9961f, 11.625f, 12.0313f, 12.6602f, 13.1367f, 13.4336f, 13.3633f,
                          12.4258f, 12.9023f, 13.5313f, 13.9375f, 14.5664f, 15.043f, 15.3398f, 15.2695f,
                          13.6133f, 14.0898f, 14.7188f, 15.125f, 15.7539f, 16.2305f, 16.5273f, 16.457f,
                          13.332f, 13.8086f, 14.4375f, 14.8438f, 15.4727f, 15.9492f, 16.2461f, 16.1758f};

  test.AddOutput<float>("Y", {N, C, static_cast<int64_t>(H * scales[2]), static_cast<int64_t>(W * scales[3])}, Y);
  test.Run(OpTester::ExpectResult::kExpectSuccess, "", ExcludeTrtOnA100());
}

TEST(ResizeOpTest, ResizeOpLinearDownSampleTest_4DBilinear_Ver10) {
  // TODO: Unskip when fixed #41968513
  if (DefaultDmlExecutionProvider().get() != nullptr) {
    GTEST_SKIP() << "Skipping because of the following error: "
                 << "The difference between expected[i] and output[i] is 1.6666665077209473, which exceeds threshold";
  }

  OpTester test("Resize", 10);
  std::vector<float> scales{1.0f, 1.0f, 0.6f, 0.6f};

  test.AddAttribute("mode", "linear");

  constexpr int64_t N = 1, C = 1, H = 2, W = 4;
  std::vector<float> X = {
      1.0f, 2.0f, 3.0f, 4.0f,
      5.0f, 6.0f, 7.0f, 8.0f};

  test.AddInput<float>("X", {N, C, H, W}, X);
  test.AddInput<float>("scales", {4}, scales);

  std::vector<float> Y = {1.0f, 2.66666651f};

  test.AddOutput<float>("Y", {N, C, static_cast<int64_t>(H * scales[2]), static_cast<int64_t>(W * scales[3])}, Y);
  // QNN: result diff
  // TRT: segmentation fault in A100
  std::unordered_set<std::string> excluded_providers({kQnnExecutionProvider});
  test.Run(OpTester::ExpectResult::kExpectSuccess, "", ExcludeTrtOnA100(excluded_providers));
}

TEST(ResizeOpTest, ResizeOpLinearDownSampleTest_2DBilinear_Ver10) {
  // TODO: Unskip when fixed #41968513
  if (DefaultDmlExecutionProvider().get() != nullptr) {
    GTEST_SKIP() << "Skipping because of the following error: "
                 << "The difference between expected[i] and output[i] is 1.6666665077209473, which exceeds threshold ";
  }

  OpTester test("Resize", 10);
  std::vector<float> scales{0.6f, 0.6f};

  test.AddAttribute("mode", "linear");

  constexpr int64_t H = 2, W = 4;
  std::vector<float> X = {
      1.0f, 2.0f, 3.0f, 4.0f,
      5.0f, 6.0f, 7.0f, 8.0f};

  test.AddInput<float>("X", {H, W}, X);
  test.AddInput<float>("scales", {2}, scales);

  std::vector<float> Y = {1.0f, 2.66666651f};

  test.AddOutput<float>("Y", {static_cast<int64_t>(H * scales[0]), static_cast<int64_t>(W * scales[1])}, Y);
  test.Run(OpTester::ExpectResult::kExpectSuccess, "", ExcludeTrtOnA100());
}

TEST(ResizeOpTest, ResizeOpLinearUpSampleTest_4DBilinear_Ver10) {
  // TODO: Unskip when fixed #41968513
  if (DefaultDmlExecutionProvider().get() != nullptr) {
    GTEST_SKIP() << "Skipping because of the following error: "
                 << "The difference between expected[i] and output[i] is 0.5, which exceeds threshold";
  }

  OpTester test("Resize", 10);
  std::vector<float> scales{1.0f, 1.0f, 2.0f, 4.0f};
  test.AddAttribute("mode", "linear");

  constexpr int64_t N = 2, C = 1, H = 2, W = 2;
  std::vector<float> X = {1.0f, 3.0f,
                          4.0f, 8.0f,

                          6.0f, 2.0f,
                          7.0f, 11.0f};

  test.AddInput<float>("X", {N, C, H, W}, X);
  test.AddInput<float>("scales", {4}, scales);

  std::vector<float> Y = {
      1.0f, 1.5f, 2.0f, 2.5f, 3.0f, 3.0f, 3.0f, 3.0f,
      2.5f, 3.25f, 4.0f, 4.75f, 5.5f, 5.5f, 5.5f, 5.5f,
      4.0f, 5.0f, 6.0f, 7.0f, 8.0f, 8.0f, 8.0f, 8.0f,
      4.0f, 5.0f, 6.0f, 7.0f, 8.0f, 8.0f, 8.0f, 8.0f,

      6.0f, 5.0f, 4.0f, 3.0f, 2.0f, 2.0f, 2.0f, 2.0f,
      6.5f, 6.5f, 6.5f, 6.5f, 6.5f, 6.5f, 6.5f, 6.5f,
      7.0f, 8.0f, 9.0f, 10.0f, 11.0f, 11.0f, 11.0f, 11.0f,
      7.0f, 8.0f, 9.0f, 10.0f, 11.0f, 11.0f, 11.0f, 11.0f};

  test.AddOutput<float>("Y", {N, C, static_cast<int64_t>(H * scales[2]), static_cast<int64_t>(W * scales[3])}, Y);
  // QNN: result diff
  // TRT: segmentation fault in A100
  std::unordered_set<std::string> excluded_providers({kQnnExecutionProvider});
  test.Run(OpTester::ExpectResult::kExpectSuccess, "", ExcludeTrtOnA100(excluded_providers));
}

TEST(ResizeOpTest, ResizeOpLinearUpSampleTest_2DBilinear_Ver10) {
  // TODO: Unskip when fixed #41968513
  if (DefaultDmlExecutionProvider().get() != nullptr) {
    GTEST_SKIP() << "Skipping because of the following error: "
                 << "The difference between expected[i] and output[i] is 0.5, which exceeds threshold";
  }

  OpTester test("Resize", 10);
  std::vector<float> scales{2.0f, 4.0f};
  test.AddAttribute("mode", "linear");

  constexpr int64_t H = 2, W = 2;
  std::vector<float> X = {1.0f, 3.0f,
                          4.0f, 8.0f};

  test.AddInput<float>("X", {H, W}, X);
  test.AddInput<float>("scales", {2}, scales);

  std::vector<float> Y = {
      1.0f, 1.5f, 2.0f, 2.5f, 3.0f, 3.0f, 3.0f, 3.0f,
      2.5f, 3.25f, 4.0f, 4.75f, 5.5f, 5.5f, 5.5f, 5.5f,
      4.0f, 5.0f, 6.0f, 7.0f, 8.0f, 8.0f, 8.0f, 8.0f,
      4.0f, 5.0f, 6.0f, 7.0f, 8.0f, 8.0f, 8.0f, 8.0f};

  test.AddOutput<float>("Y", {static_cast<int64_t>(H * scales[0]), static_cast<int64_t>(W * scales[1])}, Y);
  test.Run(OpTester::ExpectResult::kExpectSuccess, "", ExcludeTrtOnA100());
}

TEST(ResizeOpTest, ResizeOpLinearScalesNoOpTest_Ver10) {
  OpTester test("Resize", 10);
  std::vector<float> scales{1.0f, 1.0f, 1.0f, 1.0f};
  test.AddAttribute("mode", "linear");

  constexpr int64_t N = 2, C = 1, H = 2, W = 2;
  std::vector<float> X = {1.0f, 3.0f,
                          4.0f, 8.0f,

                          6.0f, 2.0f,
                          7.0f, 11.0f};

  test.AddInput<float>("X", {N, C, H, W}, X);
  test.AddInput<float>("scales", {4}, scales);

  std::vector<float> Y = {1.0f, 3.0f,
                          4.0f, 8.0f,

                          6.0f, 2.0f,
                          7.0f, 11.0f};

  test.AddOutput<float>("Y", {N, C, H, W}, Y);
  test.Run(OpTester::ExpectResult::kExpectSuccess, "", ExcludeTrtOnA100());
}

TEST(ResizeOpTest, ResizeOpNearestDownSampleTest_Ver10) {
  OpTester test("Resize", 10);
  std::vector<float> scales{1.0f, 1.0f, 0.6f, 0.6f};

  test.AddAttribute("mode", "nearest");

  constexpr int64_t N = 1, C = 1, H = 2, W = 4;
  std::vector<float> X = {
      1.0f, 2.0f, 3.0f, 4.0f,
      5.0f, 6.0f, 7.0f, 8.0f};

  test.AddInput<float>("X", {N, C, H, W}, X);
  test.AddInput<float>("scales", {4}, scales);

  std::vector<float> Y = {1.0f, 3.0f};

  test.AddOutput<float>("Y", {N, C, static_cast<int64_t>(H * scales[2]), static_cast<int64_t>(W * scales[3])}, Y);
  test.Run(OpTester::ExpectResult::kExpectSuccess, "", ExcludeTrtOnA100());
}

TEST(ResizeOpTest, ResizeOpNearestUpSampleTest_Ver10) {
  OpTester test("Resize", 10);
  std::vector<float> scales{1.0f, 1.0f, 2.0f, 3.0f};

  test.AddAttribute("mode", "nearest");

  constexpr int64_t N = 1, C = 1, H = 2, W = 2;
  std::vector<float> X = {1.0f, 2.0f, 3.0f, 4.0f};

  test.AddInput<float>("X", {N, C, H, W}, X);
  test.AddInput<float>("scales", {4}, scales);

  std::vector<float> Y = {1.0f, 1.0f, 1.0f, 2.0f, 2.0f, 2.0f,
                          1.0f, 1.0f, 1.0f, 2.0f, 2.0f, 2.0f,
                          3.0f, 3.0f, 3.0f, 4.0f, 4.0f, 4.0f,
                          3.0f, 3.0f, 3.0f, 4.0f, 4.0f, 4.0f};

  test.AddOutput<float>("Y", {N, C, static_cast<int64_t>(H * scales[2]), static_cast<int64_t>(W * scales[3])}, Y);
  test.Run(OpTester::ExpectResult::kExpectSuccess, "", ExcludeTrtOnA100());
}

TEST(ResizeOpTest, ResizeOpNearestNoScaleTest_Ver10) {
  OpTester test("Resize", 10);
  std::vector<float> scales{1.0f, 1.0f, 1.0f, 1.0f};

  test.AddAttribute("mode", "nearest");

  constexpr int64_t N = 1, C = 1, H = 2, W = 2;
  std::vector<float> X = {1.0f, 2.0f, 3.0f, 4.0f};

  test.AddInput<float>("X", {N, C, H, W}, X);
  test.AddInput<float>("scales", {4}, scales);

  std::vector<float> Y = {1.0f, 2.0f, 3.0f, 4.0f};

  test.AddOutput<float>("Y", {N, C, H, W}, Y);
  test.Run(OpTester::ExpectResult::kExpectSuccess, "", ExcludeTrtOnA100());
}

TEST(ResizeOpTest, ResizeOp_MissingRoiAndMissingScalesOptionalInputs) {
  // TODO: Unskip when fixed #41968513
  if (DefaultDmlExecutionProvider().get() != nullptr) {
    GTEST_SKIP() << "Skipping because of the following error: "
                 << "MLOperatorAuthorImpl.cpp(1876): The parameter is incorrect.";
  }

  OpTester test("Resize", 13);

  test.AddAttribute("mode", "linear");
  test.AddAttribute("coordinate_transformation_mode", "tf_crop_and_resize");

  constexpr int64_t H = 4, W = 4;

  std::vector<float> X = {
      1.0f, 1.0f, 1.0f, 1.0f,
      1.0f, 6.0f, 1.0f, 1.0f,
      1.0f, 1.0f, 1.0f, 11.0f,
      1.0f, 1.0f, 1.0f, 1.0f};

  test.AddInput<float>("X", {H, W}, X);
  test.AddOptionalInputEdge<float>();
  test.AddOptionalInputEdge<float>();
  test.AddInput<int64_t>("sizes", {2}, {4, 4});

  test.AddOutput<float>("Y", {H, W}, X);
  test.Run();
}

template <typename T>
void ResizeOpTypeCheck_Ver_10() {
  OpTester test("Resize", 10);
  std::vector<float> scales{1.0f, 1.0f, 2.0f, 3.0f};

  test.AddAttribute("mode", "nearest");

  constexpr int64_t N = 1, C = 1, H = 2, W = 2;
  std::vector<T> X = {1, 2, 3, 4};

  test.AddInput<T>("X", {N, C, H, W}, X);
  test.AddInput<float>("scales", {4}, scales);

  std::vector<T> Y = {1, 1, 1, 2, 2, 2,
                      1, 1, 1, 2, 2, 2,
                      3, 3, 3, 4, 4, 4,
                      3, 3, 3, 4, 4, 4};

  test.AddOutput<T>("Y", {N, C, static_cast<int64_t>(H * scales[2]), static_cast<int64_t>(W * scales[3])}, Y);
  test.Run(OpTester::ExpectResult::kExpectSuccess, "", ExcludeTrtOnA100());
}

TEST(ResizeOpTest, ResizeOpTypeCheck_Ver_10) {
  ResizeOpTypeCheck_Ver_10<float>();
  ResizeOpTypeCheck_Ver_10<int32_t>();
  ResizeOpTypeCheck_Ver_10<int8_t>();
  ResizeOpTypeCheck_Ver_10<uint8_t>();
}

template <typename T>
void ResizeOpTypeCheck_Ver_11_13_18(int opset_version) {
  OpTester test("Resize", opset_version);
  std::vector<float> roi{};
  std::vector<float> scales{1.0f, 1.0f, 2.0f, 3.0f};

  test.AddAttribute("mode", "nearest");

  constexpr int64_t N = 1, C = 1, H = 2, W = 2;
  std::vector<T> X = {1, 2, 3, 4};

  test.AddInput<T>("X", {N, C, H, W}, X);
  test.AddInput<float>("roi", {0}, roi);
  test.AddInput<float>("scales", {4}, scales);

  std::vector<T> Y = {1, 1, 1, 2, 2, 2,
                      1, 1, 1, 2, 2, 2,
                      3, 3, 3, 4, 4, 4,
                      3, 3, 3, 4, 4, 4};

  test.AddOutput<T>("Y", {N, C, static_cast<int64_t>(H * scales[2]), static_cast<int64_t>(W * scales[3])}, Y);
  test.Run(OpTester::ExpectResult::kExpectSuccess, "", ExcludeTrtOnA100());
}

TEST(ResizeOpTest, ResizeOpTypeCheck_Ver11) {
  ResizeOpTypeCheck_Ver_11_13_18<float>(11);
  ResizeOpTypeCheck_Ver_11_13_18<int32_t>(11);
  ResizeOpTypeCheck_Ver_11_13_18<int8_t>(11);
  ResizeOpTypeCheck_Ver_11_13_18<uint8_t>(11);
}

TEST(ResizeOpTest, ResizeOpTypeCheck_Ver13) {
  ResizeOpTypeCheck_Ver_11_13_18<float>(13);
  ResizeOpTypeCheck_Ver_11_13_18<int32_t>(13);
  ResizeOpTypeCheck_Ver_11_13_18<int8_t>(13);
  ResizeOpTypeCheck_Ver_11_13_18<uint8_t>(13);
}

TEST(ResizeOpTest, ResizeOpTypeCheck_Ver18) {
  ResizeOpTypeCheck_Ver_11_13_18<float>(18);
  ResizeOpTypeCheck_Ver_11_13_18<int32_t>(18);
  ResizeOpTypeCheck_Ver_11_13_18<int8_t>(18);
  ResizeOpTypeCheck_Ver_11_13_18<uint8_t>(18);
}

TEST(ResizeOpTest, ResizeOpHalfPixelSymmetricDownSample_ver19) {
  OpTester test("Resize", 19);
  test.AddAttribute("mode", "linear");
  test.AddAttribute("coordinate_transformation_mode", "half_pixel_symmetric");

  constexpr int64_t N = 1, C = 1, H = 1, W = 4;
  std::vector<float> X = {1.0f, 2.0f, 3.0f, 4.0f};
  test.AddInput<float>("X", {N, C, H, W}, X);
  std::vector<float> roi{};
  test.AddInput<float>("roi", {0}, roi);
  std::vector<float> scales{1.0f, 1.0f, 1.0f, 0.6f};
  test.AddInput<float>("scales", {4}, scales);

  std::vector<float> Y = {1.666667f, 3.333333f};

  test.AddOutput<float>("Y", {N, C, static_cast<int64_t>(H * scales[2]), static_cast<int64_t>(W * scales[3])}, Y);
  test.Run();
}

TEST(ResizeOpTest, ResizeOpHalfPixelSymmetricUpSample_ver19) {
  OpTester test("Resize", 19);
  test.AddAttribute("mode", "linear");
  test.AddAttribute("coordinate_transformation_mode", "half_pixel_symmetric");

  constexpr int64_t N = 1, C = 1, H = 2, W = 2;
  std::vector<float> X = {1.0f, 2.0f, 3.0f, 4.0f};

  test.AddInput<float>("X", {N, C, H, W}, X);
  std::vector<float> roi{};
  test.AddInput<float>("roi", {0}, roi);
  std::vector<float> scales{1.0f, 1.0f, 2.3f, 2.94f};
  test.AddInput<float>("scales", {4}, scales);

  std::vector<float> Y = {1.0f, 1.159864f, 1.5f, 1.840136f, 2.0f,
                          1.565217f, 1.725081f, 2.065217f, 2.405353f, 2.565217f,
                          2.434782f, 2.594647f, 2.934783f, 3.274919f, 3.434783f,
                          3.0f, 3.159864f, 3.5f, 3.840136f, 4.0f};

  test.AddOutput<float>("Y", {N, C, static_cast<int64_t>(H * scales[2]), static_cast<int64_t>(W * scales[3])}, Y);
  test.Run();
}

/*
 * Most of TestCase against Anti-aliasing will have the attribute of "exclude_outside" as 1.
 * It's as Pillow 's Resize is corresponding to ONNX op with exclude_outside equaling 1.
 * Besides, for cubic mode, PIllow's one has a default value of 0.5 for "cubic_coeff_a",
 * while ONNX op has a default value of 0.75.
 */
template <typename T, typename T1 = int64_t>
void TestAntialiasing(std::map<std::string, std::string> attributes,
                      std::vector<int64_t> input_shape,
                      std::vector<T> input_data,
                      std::vector<T1> output_shape_or_scale, std::vector<T> output_data,
                      gsl::span<std::string_view> excluded_ep = {}) {
  auto parse_attr = [](const std::string& str, auto typed_v) {
    using Tdata = decltype(typed_v);
    std::vector<Tdata> vect;

    std::stringstream ss(str.substr(1, str.size() - 2));

    for (Tdata i; ss >> i;) {
      vect.push_back(i);
      if (ss.peek() == ',')
        ss.ignore();
    }
    return vect;
  };

  OpTester test("Resize", 18);
  test.AddAttribute<int64_t>("antialias", 1LL);

  std::vector<float> roi{};
  std::vector<float> scales{};
  std::vector<int64_t> output_shape;

  for (auto& [k, v] : attributes) {
    if (k == "mode") {
      test.AddAttribute("mode", v);
    } else if (k == "exclude_outside") {
      test.AddAttribute<int64_t>("exclude_outside", std::stoll(v));
    } else if (k == "cubic_coeff_a") {
      test.AddAttribute<float>("cubic_coeff_a", std::stof(v));
    } else if (k == "axes") {
      int64_t type = 0;
      test.AddAttribute<std::vector<int64_t>>("axes", parse_attr(v, type));
    } else if (k == "output_shape") {
      int64_t type = 0;
      output_shape = parse_attr(v, type);
    } else if (k == "coordinate_transformation_mode") {
      test.AddAttribute("coordinate_transformation_mode", v);
    } else if (k == "policy") {
      test.AddAttribute("keep_aspect_ratio_policy", v);
    } else if (k == "extrapolation_value") {
      test.AddAttribute<float>("extrapolation_value", std::stof(v));
    } else if (k == "roi") {
      roi = parse_attr(v, 0.0f);
    } else if (k == "antialias") {
      test.AddAttribute<int64_t>("antialias", std::stoll(v));
    } else {
      throw std::invalid_argument("Unknown attribute");
    }
  }

  test.AddInput<T>("X", input_shape, input_data);
  test.AddInput<float>("roi", {int64_t(roi.size())}, roi);

  if constexpr (std::is_same_v<T1, float>) {
    test.AddInput<float>("scales", {int64_t(output_shape_or_scale.size())}, output_shape_or_scale, true);
  } else {
    test.AddInput<float>("", {0}, scales);
    test.AddInput<int64_t>("sizes", {int64_t(output_shape_or_scale.size())}, output_shape_or_scale, true);
    if (output_shape.empty()) {
      output_shape = output_shape_or_scale;
    }
  }

  test.AddOutput<T>("Y", output_shape, output_data);

  std::unordered_set<std::string> excluded_eps;
  std::transform(excluded_ep.begin(), excluded_ep.end(),
                 std::inserter(excluded_eps, excluded_eps.end()), [](std::string_view ep) {
                   return std::string(ep);
                 });
  // TensorRT 8.5 supports operators up to Opset 17. Temporarily exclude TensorRT EP due to accuracy issue.
  excluded_eps.insert(kTensorrtExecutionProvider);
  // Test is flaky on kCudaNHWCExecutionProvider
  excluded_eps.insert(kCudaNHWCExecutionProvider);

  test.Run(OpTester::ExpectResult::kExpectSuccess, "", excluded_eps);
}

TEST(ResizeOpTest, Antialias_Bilinear_No_ExcludeOutside) {
  if (DefaultDmlExecutionProvider().get() != nullptr) {
    GTEST_SKIP() << "Skipping because dml implementation of antialias "
                 << "is slightly different and doesn't match in all cases.";
  }
  std::vector<float> X(16);
  std::iota(X.begin(), X.end(), 1.f);

  std::vector<float> Y = {2.3636363f, 3.590909f, 4.818182f,
                          7.2727275f, 8.5f, 9.727273f,
                          12.181818f, 13.409091f, 14.636364f};
  TestAntialiasing({{"mode", "linear"}, {"exclude_outside", "0"}}, {1, 1, 4, 4}, X, {1, 1, 3, 3}, Y);
}

// match pillow
TEST(ResizeOpTest, Antialias_Bilinear_ExcludeOutside) {
  std::vector<float> X(16);
  std::iota(X.begin(), X.end(), 1.f);
  std::vector<float> Y = {2.5f, 3.7f, 4.9f,
                          7.3f, 8.5f, 9.7f,
                          12.1f, 13.3f, 14.5f};
  TestAntialiasing({{"mode", "linear"}, {"exclude_outside", "1"}}, {1, 1, 4, 4}, X, {1, 1, 3, 3}, Y);
}
TEST(ResizeOpTest, Antialias_Bilinear_Scale_Is_All_1) {
  std::vector<float> X(3 * 4 * 5 * 6);
  std::iota(X.begin(), X.end(), 1.f);
  std::vector<float> Y = X;
  TestAntialiasing({{"mode", "linear"}, {"exclude_outside", "1"}}, {3, 4, 5, 6}, X, {3, 4, 5, 6}, Y);
}

TEST(ResizeOpTest, Antialias_Bilinear_dtype) {
  {
    std::vector<uint8_t> X(16);
    std::iota(X.begin(), X.end(), uint8_t(0));
    std::vector<uint8_t> Y = {1, 3, 4,
                              6, 8, 9,
                              11, 13, 14};
    TestAntialiasing({{"mode", "linear"}, {"exclude_outside", "1"}}, {1, 1, 4, 4}, X, {1, 1, 3, 3}, Y);
  }
  {
    std::vector<int8_t> X(16);
    std::iota(X.begin(), X.end(), int8_t(0));
    std::vector<int8_t> Y = {1, 3, 4,
                             6, 8, 9,
                             11, 13, 14};
    InlinedVector<std::string_view> excluded_eps = {kCudaExecutionProvider};
    TestAntialiasing({{"mode", "linear"}, {"exclude_outside", "1"}}, {1, 1, 4, 4}, X, {1, 1, 3, 3}, Y, excluded_eps);
  }
  {
    std::vector<int32_t> X(16);
    std::iota(X.begin(), X.end(), 0);
    std::vector<int32_t> Y = {1, 3, 4,
                              6, 8, 9,
                              11, 13, 14};
    TestAntialiasing({{"mode", "linear"}, {"exclude_outside", "1"}}, {1, 1, 4, 4}, X, {1, 1, 3, 3}, Y);
  }
}

TEST(ResizeOpTest, Antialias_NhwcBilinear) {
  std::vector<float> X(3 * 5 * 8);
  std::vector<float> X1(3 * 5 * 8);
  std::iota(X1.begin(), X1.end(), 0.f);
  for (size_t x = 0; x < 5; x++) {
    for (size_t y = 0; y < 8; y++) {
      for (size_t c = 0; c < 3; c++) {
        X[x * 8 * 3 + y * 3 + c] = X1[c * 5 * 8 + x * 8 + y];
      }
    }
  }
  std::vector<float> Y = {2.409091f, 42.409092f, 82.40909f,
                          3.925926f, 43.925926f, 83.92593f,
                          5.5f, 45.5f, 85.5f,
                          7.0740743f, 47.074074f, 87.07407f,
                          8.590909f, 48.590908f, 88.59091f,
                          11.742424f, 51.742424f, 91.742424f,
                          13.259259f, 53.25926f, 93.25926f,
                          14.833333f, 54.833332f, 94.833336f,
                          16.407408f, 56.407406f, 96.40741f,
                          17.924242f, 57.924244f, 97.92424f,
                          21.075758f, 61.075756f, 101.07576f,
                          22.592592f, 62.592594f, 102.59259f,
                          24.166666f, 64.166664f, 104.166664f,
                          25.74074f, 65.74074f, 105.74074f,
                          27.257576f, 67.257576f, 107.257576f,
                          30.40909f, 70.40909f, 110.40909f,
                          31.925926f, 71.92593f, 111.92593f,
                          33.5f, 73.5f, 113.5f,
                          35.074074f, 75.07407f, 115.07407f,
                          36.590908f, 76.59091f, 116.59091f};

  // Nchw is not supported by CUDA Resize implementation
  InlinedVector<std::string_view> excluded_eps = {kCudaExecutionProvider, kRocmExecutionProvider};
  TestAntialiasing({{"mode", "linear"}, {"exclude_outside", "1"}}, {1, 5, 8, 3}, X, {1, 4, 5, 3}, Y, excluded_eps);
}

TEST(ResizeOpTest, Antialias_NhwcBilinear_dtype) {
  InlinedVector<std::string_view> excluded_eps = {kCudaExecutionProvider, kRocmExecutionProvider};
  {
    std::vector<uint8_t> X(16);
    std::iota(X.begin(), X.end(), uint8_t(0));
    std::vector<uint8_t> Y = {1, 3, 4,
                              6, 8, 9,
                              11, 13, 14};
    TestAntialiasing({{"mode", "linear"}, {"exclude_outside", "1"}}, {1, 4, 4, 1}, X, {1, 3, 3, 1}, Y, excluded_eps);
  }
  {
    std::vector<int8_t> X(16);
    std::iota(X.begin(), X.end(), int8_t(0));
    std::vector<int8_t> Y = {1, 3, 4,
                             6, 8, 9,
                             11, 13, 14};
    TestAntialiasing({{"mode", "linear"}, {"exclude_outside", "1"}}, {1, 4, 4, 1}, X, {1, 3, 3, 1}, Y, excluded_eps);
  }
  {
    std::vector<int32_t> X(16);
    std::iota(X.begin(), X.end(), 0);
    std::vector<int32_t> Y = {1, 3, 4,
                              6, 8, 9,
                              11, 13, 14};
    TestAntialiasing({{"mode", "linear"}, {"exclude_outside", "1"}}, {1, 4, 4, 1}, X, {1, 3, 3, 1}, Y, excluded_eps);
  }
}

TEST(ResizeOpTest, Antialias_Trilinear_No_ExcludeOutside) {
  if (DefaultDmlExecutionProvider().get() != nullptr) {
    GTEST_SKIP() << "Skipping because dml implementation of "
                 << "antialias is slightly different and doesn't match in all cases.";
  }
  std::vector<float> X(16 * 4);
  std::iota(X.begin(), X.end(), 0.f);
  std::vector<float> Y = {5.7272725f, 6.9545455f, 8.181818f, 10.636364f, 11.863636f,
                          13.090909f, 15.545455f, 16.772728f, 18.f, 25.363636f,
                          26.59091f, 27.818182f, 30.272728f, 31.5f, 32.727272f,
                          35.18182f, 36.409092f, 37.636364f, 45.f, 46.227272f,
                          47.454544f, 49.909092f, 51.136364f, 52.363636f, 54.81818f,
                          56.045456f, 57.272728f};
  TestAntialiasing({{"mode", "linear"}, {"exclude_outside", "0"}}, {4, 4, 4}, X, {3, 3, 3}, Y);
}

TEST(ResizeOpTest, Antialias_Trilinear_ExcludeOutside) {
  std::vector<float> X(16 * 4);
  std::iota(X.begin(), X.end(), 0.f);
  std::vector<float> Y = {6.3f, 7.5f, 8.7f, 11.1f, 12.3f, 13.5f, 15.9f, 17.1f, 18.3f, 25.5f, 26.7f,
                          27.9f, 30.3f, 31.5f, 32.7f, 35.1f, 36.3f, 37.5f, 44.7f, 45.9f, 47.1f, 49.5f,
                          50.7f, 51.9f, 54.3f, 55.5f, 56.7f};
  TestAntialiasing({{"mode", "linear"}, {"exclude_outside", "1"}}, {4, 4, 4}, X, {3, 3, 3}, Y);
}

TEST(ResizeOpTest, Antialias_Trilinear_Scale_Is_11s_and_1s1) {
  if (DefaultDmlExecutionProvider().get() != nullptr) {
    GTEST_SKIP() << "Skipping because dml implementation of antialias"
                 << " is slightly different and doesn't match in all cases.";
  }

  InlinedVector<std::string_view> excluded_eps = {kCudaExecutionProvider};
  std::vector<float> X(16 * 4 * 4);
  std::iota(X.begin(), X.end(), 0.f);
  {
    std::vector<float> Y = X;
    TestAntialiasing({{"mode", "linear"}, {"exclude_outside", "1"}}, {4, 1, 4, 4, 4}, X, {4, 1, 4, 4, 4}, Y,
                     excluded_eps);
  }
  {
    std::vector<float> Y = {0.625f, 2.375f, 4.625f, 6.375f, 8.625f, 10.375f, 12.625f,
                            14.375f, 16.625f, 18.375f, 20.625f, 22.375f, 24.625f, 26.375f,
                            28.625f, 30.375f, 32.625f, 34.375f, 36.625f, 38.375f, 40.625f,
                            42.375f, 44.625f, 46.375f, 48.625f, 50.375f, 52.625f, 54.375f,
                            56.625f, 58.375f, 60.625f, 62.375f, 64.625f, 66.375f, 68.625f,
                            70.375f, 72.625f, 74.375f, 76.625f, 78.375f, 80.625f, 82.375f,
                            84.625f, 86.375f, 88.625f, 90.375f, 92.625f, 94.375f, 96.625f,
                            98.375f, 100.625f, 102.375f, 104.625f, 106.375f, 108.625f, 110.375f,
                            112.625f, 114.375f, 116.625f, 118.375f, 120.625f, 122.375f, 124.625f,
                            126.375f, 128.625f, 130.375f, 132.625f, 134.375f, 136.625f, 138.375f,
                            140.625f, 142.375f, 144.625f, 146.375f, 148.625f, 150.375f, 152.625f,
                            154.375f, 156.625f, 158.375f, 160.625f, 162.375f, 164.625f, 166.375f,
                            168.625f, 170.375f, 172.625f, 174.375f, 176.625f, 178.375f, 180.625f,
                            182.375f, 184.625f, 186.375f, 188.625f, 190.375f, 192.625f, 194.375f,
                            196.625f, 198.375f, 200.625f, 202.375f, 204.625f, 206.375f, 208.625f,
                            210.375f, 212.625f, 214.375f, 216.625f, 218.375f, 220.625f, 222.375f,
                            224.625f, 226.375f, 228.625f, 230.375f, 232.625f, 234.375f, 236.625f,
                            238.375f, 240.625f, 242.375f, 244.625f, 246.375f, 248.625f, 250.375f,
                            252.625f, 254.375f};
    TestAntialiasing({{"mode", "linear"}, {"exclude_outside", "0"}}, {4, 1, 4, 4, 4}, X, {4, 1, 4, 4, 2}, Y,
                     excluded_eps);
  }
  {
    std::vector<float> Y = {2.5f, 3.5f, 4.5f, 5.5f, 9.5f, 10.5f, 11.5f, 12.5f, 18.5f,
                            19.5f, 20.5f, 21.5f, 25.5f, 26.5f, 27.5f, 28.5f, 34.5f, 35.5f,
                            36.5f, 37.5f, 41.5f, 42.5f, 43.5f, 44.5f, 50.5f, 51.5f, 52.5f,
                            53.5f, 57.5f, 58.5f, 59.5f, 60.5f, 66.5f, 67.5f, 68.5f, 69.5f,
                            73.5f, 74.5f, 75.5f, 76.5f, 82.5f, 83.5f, 84.5f, 85.5f, 89.5f,
                            90.5f, 91.5f, 92.5f, 98.5f, 99.5f, 100.5f, 101.5f, 105.5f, 106.5f,
                            107.5f, 108.5f, 114.5f, 115.5f, 116.5f, 117.5f, 121.5f, 122.5f, 123.5f,
                            124.5f, 130.5f, 131.5f, 132.5f, 133.5f, 137.5f, 138.5f, 139.5f, 140.5f,
                            146.5f, 147.5f, 148.5f, 149.5f, 153.5f, 154.5f, 155.5f, 156.5f, 162.5f,
                            163.5f, 164.5f, 165.5f, 169.5f, 170.5f, 171.5f, 172.5f, 178.5f, 179.5f,
                            180.5f, 181.5f, 185.5f, 186.5f, 187.5f, 188.5f, 194.5f, 195.5f, 196.5f,
                            197.5f, 201.5f, 202.5f, 203.5f, 204.5f, 210.5f, 211.5f, 212.5f, 213.5f,
                            217.5f, 218.5f, 219.5f, 220.5f, 226.5f, 227.5f, 228.5f, 229.5f, 233.5f,
                            234.5f, 235.5f, 236.5f, 242.5f, 243.5f, 244.5f, 245.5f, 249.5f, 250.5f,
                            251.5f, 252.5f};
    TestAntialiasing({{"mode", "linear"}, {"exclude_outside", "0"}}, {4, 1, 4, 4, 4}, X, {4, 1, 4, 2, 4}, Y,
                     excluded_eps);
  }
}

TEST(ResizeOpTest, Antialias_Bicubic_No_ExcludeOutside) {
  std::vector<float> X(48);
  std::iota(X.begin(), X.end(), 1.0f);
  std::vector<float> Y = {2.175381f, 3.655320f, 5.204702f, 6.684640f, 10.245370f,
                          11.725308f, 13.274692f, 14.754630f, 18.315359f, 19.795298f,
                          21.344681f, 22.824619f, 26.175381f, 27.655319f, 29.204702f,
                          30.684641f, 34.245369f, 35.725307f, 37.274693f, 38.754631f,
                          42.315361f, 43.795300f, 45.344681f, 46.824619f};
  TestAntialiasing({{"mode", "cubic"}, {"exclude_outside", "0"}}, {1, 2, 4, 6}, X, {1, 2, 3, 4}, Y);
}

TEST(ResizeOpTest, Antialias_NHWCBicubic_ExcludeOutside) {
  std::vector<float> X(48);
  std::vector<float> X1(48);
  std::iota(X1.begin(), X1.end(), 1.0f);
  for (size_t x = 0; x < 4; x++) {
    for (size_t y = 0; y < 6; y++) {
      for (size_t c = 0; c < 2; c++) {
        X[x * 6 * 2 + y * 2 + c] = X1[c * 4 * 6 + x * 6 + y];
      }
    }
  }
  std::vector<float> Y = {
      0.6125579f, 24.612558f, 2.0924962f, 26.092497f, 3.6418788f,
      27.641878f, 5.121817f, 29.121817f, 2.393808f, 26.393808f,
      3.8737462f, 27.873747f, 5.423129f, 29.423128f, 6.903067f,
      30.903067f, 5.253183f, 29.253183f, 6.733121f, 30.733122f,
      8.282504f, 32.282505f, 9.762443f, 33.762444f, 9.02662f,
      33.02662f, 10.506558f, 34.506557f, 12.055942f, 36.055943f,
      13.53588f, 37.53588f, 11.46412f, 35.46412f, 12.944058f,
      36.944057f, 14.493442f, 38.493443f, 15.97338f, 39.97338f,
      15.237557f, 39.237556f, 16.717497f, 40.717495f, 18.266878f,
      42.26688f, 19.746817f, 43.74682f, 18.096933f, 42.09693f,
      19.576872f, 43.57687f, 21.126253f, 45.126255f, 22.606192f,
      46.606194f, 19.878183f, 43.87818f, 21.358122f, 45.35812f,
      22.907503f, 46.907505f, 24.387442f, 48.387444f};

  InlinedVector<std::string_view> excluded_eps = {kCudaExecutionProvider, kRocmExecutionProvider};
  TestAntialiasing({{"mode", "cubic"}, {"exclude_outside", "0"}}, {1, 4, 6, 2}, X, {1, 8, 4, 2}, Y, excluded_eps);
}

TEST(ResizeOpTest, Antialias_Linear_AlignCorners) {
  if (DefaultDmlExecutionProvider().get() != nullptr) {
    GTEST_SKIP() << "Skipping because dml implementation of antialias"
                 << "is slightly different and doesn't match in all cases.";
  }
  std::vector<float> X(256);
  std::iota(X.begin(), X.end(), 0.0f);

  std::vector<float> Y = {
      3.9166667f, 6.4166665f, 13.916667f, 16.416666f, 25.25f,
      27.75f, 35.25f, 37.75f, 46.583332f, 49.083332f,
      56.583332f, 59.083332f, 67.916664f, 70.416664f, 77.916664f,
      80.416664f, 89.25f, 91.75f, 99.25f, 101.75f,
      110.583336f, 113.083336f, 120.583336f, 123.083336f, 131.91667f,
      134.41667f, 141.91667f, 144.41667f, 153.25f, 155.75f,
      163.25f, 165.75f, 174.58333f, 177.08333f, 184.58333f,
      187.08333f, 195.91667f, 198.41667f, 205.91667f, 208.41667f,
      217.25f, 219.75f, 227.25f, 229.75f, 238.58333f,
      241.08333f, 248.58333f, 251.08333f};
  InlinedVector<std::string_view> excluded_eps = {kCudaExecutionProvider, kRocmExecutionProvider};
  TestAntialiasing(
      {{"mode", "linear"}, {"exclude_outside", "0"}, {"coordinate_transformation_mode", "align_corners"}},
      {4, 1, 4, 4, 4}, X, {4, 1, 3, 2, 2}, Y, excluded_eps);
}

TEST(ResizeOpTest, Antialias_Linear_AlignCorners_3D) {
  if (DefaultDmlExecutionProvider().get() != nullptr) {
    GTEST_SKIP() << "Skipping because dml implementation of antialias is slightly "
                 << "different and doesn't match in all cases.";
  }
  std::vector<float> X(256);
  std::iota(X.begin(), X.end(), 0.0f);
  std::vector<float> Y{
      1.25f, 3.75f, 11.25f, 13.75f,
      17.25f, 19.75f, 27.25f, 29.75f,
      33.25f, 35.75f, 43.25f, 45.75f,
      49.25f, 51.75f, 59.25f, 61.75f,
      65.25f, 67.75f, 75.25f, 77.75f,
      81.25f, 83.75f, 91.25f, 93.75f,
      97.25f, 99.75f, 107.25f, 109.75f,
      113.25f, 115.75f, 123.25f, 125.75f,
      129.25f, 131.75f, 139.25f, 141.75f,
      145.25f, 147.75f, 155.25f, 157.75f,
      161.25f, 163.75f, 171.25f, 173.75f,
      177.25f, 179.75f, 187.25f, 189.75f,
      193.25f, 195.75f, 203.25f, 205.75f,
      209.25f, 211.75f, 219.25f, 221.75f,
      225.25f, 227.75f, 235.25f, 237.75f,
      241.25f, 243.75f, 251.25f, 253.75f};

  TestAntialiasing(
      {{"mode", "linear"}, {"exclude_outside", "0"}, {"coordinate_transformation_mode", "align_corners"}},
      {16, 4, 4}, X, {16, 2, 2}, Y);
}

TEST(ResizeOpTest, Antialias_Bicubic_ExcludeOutside) {
  std::vector<float> X(48);
  std::iota(X.begin(), X.end(), 1.0f);
  std::vector<float> Y = {2.222252f, 3.670954f, 5.259818f, 6.708520f, 10.256866f, 11.705568f,
                          13.294432f, 14.743134f, 18.291479f, 19.740183f, 21.329046f,
                          22.777748f, 26.222252f, 27.670954f, 29.259817f,
                          30.708521f, 34.256866f, 35.705566f, 37.294434f, 38.743134f, 42.291481f,
                          43.740181f, 45.329044f, 46.777748f};
  TestAntialiasing({{"mode", "cubic"}, {"exclude_outside", "1"}}, {1, 2, 4, 6}, X, {1, 2, 3, 4}, Y);
}

TEST(ResizeOpTest, Antialias_Bicubic_Dtype) {
  {
    std::vector<uint8_t> X(36);
    std::iota(X.begin(), X.end(), uint8_t(0));
    std::vector<uint8_t> Y = {4, 6, 7, 16, 18, 19, 28, 30, 31};
    TestAntialiasing({{"mode", "cubic"}, {"cubic_coeff_a", "-0.5f"}, {"exclude_outside", "1"}}, {1, 1, 6, 6},
                     X, {1, 1, 3, 3}, Y);
  }
  {
    std::vector<int8_t> X(36);
    std::iota(X.begin(), X.end(), int8_t(0));
    std::vector<int8_t> Y = {4, 6, 7, 16, 18, 19, 28, 30, 31};
    InlinedVector<std::string_view> excluded_eps = {kCudaExecutionProvider};
    TestAntialiasing({{"mode", "cubic"}, {"cubic_coeff_a", "-0.5f"}, {"exclude_outside", "1"}}, {1, 1, 6, 6},
                     X, {1, 1, 3, 3}, Y, excluded_eps);
  }
  {
    std::vector<int32_t> X(36);
    std::iota(X.begin(), X.end(), 0);
    std::vector<int32_t> Y = {4, 6, 7, 16, 18, 19, 28, 30, 31};
    TestAntialiasing({{"mode", "cubic"}, {"cubic_coeff_a", "-0.5f"}, {"exclude_outside", "1"}}, {1, 1, 6, 6},
                     X, {1, 1, 3, 3}, Y);
  }
}

// test new attributes
TEST(ResizeOpTest, Antialias_Axes_and_Scale) {
  std::vector<float> X(16 * 4);
  std::iota(X.begin(), X.end(), 0.f);
  std::vector<float> Y = {6.3f, 7.5f, 8.7f, 11.1f, 12.3f, 13.5f, 15.9f, 17.1f, 18.3f, 25.5f, 26.7f,
                          27.9f, 30.3f, 31.5f, 32.7f, 35.1f, 36.3f, 37.5f, 44.7f, 45.9f, 47.1f, 49.5f,
                          50.7f, 51.9f, 54.3f, 55.5f, 56.7f};
  TestAntialiasing(
      {{"mode", "linear"}, {"exclude_outside", "1"}, {"axes", "{2,3,4}"}, {"output_shape", "{1,1,3,3,3}"}},
      {1, 1, 4, 4, 4}, X,
      std::vector<float>{3 / 4.0f, 3 / 4.0f, 3 / 4.0f}, Y);
}

TEST(ResizeOpTest, Antialias_Axes_and_Size) {
  std::vector<float> X(16 * 4);
  std::iota(X.begin(), X.end(), 0.f);
  std::vector<float> Y = {6.3f, 7.5f, 8.7f, 11.1f, 12.3f, 13.5f, 15.9f, 17.1f, 18.3f, 25.5f, 26.7f,
                          27.9f, 30.3f, 31.5f, 32.7f, 35.1f, 36.3f, 37.5f, 44.7f, 45.9f, 47.1f, 49.5f,
                          50.7f, 51.9f, 54.3f, 55.5f, 56.7f};
  TestAntialiasing(
      {{"mode", "linear"}, {"exclude_outside", "1"}, {"axes", "{2,3,4}"}, {"output_shape", "{1,1,3,3,3}"}},
      {1, 1, 4, 4, 4}, X,
      {3, 3, 3}, Y);
}

TEST(ResizeOpTest, Antialias_Axes_and_PolicyNoLarger) {
  std::vector<float> X(16 * 4);
  std::iota(X.begin(), X.end(), 0.f);
  std::vector<float> Y = {6.3f, 7.5f, 8.7f, 11.1f, 12.3f, 13.5f, 15.9f, 17.1f, 18.3f, 25.5f, 26.7f,
                          27.9f, 30.3f, 31.5f, 32.7f, 35.1f, 36.3f, 37.5f, 44.7f, 45.9f, 47.1f, 49.5f,
                          50.7f, 51.9f, 54.3f, 55.5f, 56.7f};
  // clang-format off
  TestAntialiasing(
      {{"mode", "linear"}, {"exclude_outside", "1"}, {"axes", "{2,3,4}"}, {"output_shape", "{1,1,3,3,3}"},
       {"policy", "not_larger"}},
      {1, 1, 4, 4, 4}, X,
      {3, 4, 5}, Y);
  // clang-format on
}

TEST(ResizeOpTest, Antialias_Axes_and_PolicyNoSmaller) {
  std::vector<float> X(16 * 4);
  std::iota(X.begin(), X.end(), 0.f);
  std::vector<float> Y = {6.3f, 7.5f, 8.7f, 11.1f, 12.3f, 13.5f, 15.9f, 17.1f, 18.3f, 25.5f, 26.7f,
                          27.9f, 30.3f, 31.5f, 32.7f, 35.1f, 36.3f, 37.5f, 44.7f, 45.9f, 47.1f, 49.5f,
                          50.7f, 51.9f, 54.3f, 55.5f, 56.7f};
  // clang-format off
  TestAntialiasing(
      {{"mode", "linear"}, {"exclude_outside", "1"}, {"axes", "{2,3,4}"}, {"output_shape", "{1,1,3,3,3}"},
       {"policy", "not_smaller"}},
      {1, 1, 4, 4, 4}, X,
      {1, 2, 3}, Y);
  // clang-format on
}

TEST(ResizeOpTest, Antialias_Use_Extrapolation) {
  std::vector<float> X(16 * 4);
  std::iota(X.begin(), X.end(), 0.f);
  std::vector<float> Y = {4.5555553f, 5.4385967f, 6.1666665f, 9.888889f, 10.77193f,
                          11.5f, 15.222222f, 16.105263f, 16.833334f, 16.20468f,
                          17.08772f, 17.81579f, 21.538012f, 22.421053f, 23.149124f,
                          26.871346f, 27.754387f, 28.482456f, 30.333334f, 31.216375f,
                          31.944447f, 35.666668f, 36.54971f, 37.27778f, 41.,
                          41.88304f, 42.61111f};
  TestAntialiasing(
      {{"mode", "linear"}, {"exclude_outside", "0"}, {"extrapolation_value", "1.1f"},

       {"coordinate_transformation_mode", "tf_crop_and_resize"},
       {"roi", "{0, 0, 0.4, 0.6, 1, 1}"},
       {"axes", "{0,1,2}"}

      },
      {4, 4, 4}, X, {3, 3, 3}, Y);
}

TEST(ResizeOpTest, Antialias_Large_half_pixel) {
  std::vector<float> X{0.f, 1.f, 2.f, 3.f, 4.f, 5.f};
  std::vector<float> Y = {1.f, 4.f};
  std::vector<float> roi{};
  std::vector<float> scales{};
  std::vector<int64_t> output_shape{1, 1, 2, 1};

  OpTester test("Resize", 18);

  test.AddAttribute<int64_t>("exclude_outside", 0LL);
  test.AddAttribute<int64_t>("antialias", 1LL);
  test.AddAttribute("mode", "linear");

  test.AddInput<float>("X", {1, 1, 6, 1}, X);
  test.AddInput<float>("roi", {int64_t(roi.size())}, roi);
  test.AddInput<float>("", {0}, scales);
  test.AddInput<int64_t>("sizes", {4}, output_shape);

  // Have absolute tolerance because ort is slightly different results.
  // DML implementation is equivalent to resize with variable input window size while ORT using a convolution approach.
  // Absolute error is for ORT CPU.
  test.AddOutput<float>("Y", output_shape, Y, false, /*rel_error*/ 0.0f, /*abs_error*/ 0.12f);
  test.Run(OpTester::ExpectResult::kExpectSuccess, "", {kTensorrtExecutionProvider, kQnnExecutionProvider});
}

// Test without anti-aliasing for better comparison with DirectML
TEST(ResizeOpTest, Axes_and_Scale_18) {
  std::vector<float> X(16 * 4);
  std::iota(X.begin(), X.end(), 0.f);
  std::vector<float> Y = {3.5f, 4.8333335f, 6.1666665f, 8.833333f, 10.166667f, 11.5f, 14.166667f,
                          15.5f, 16.833334f, 24.833334f, 26.166666f, 27.5f, 30.166666f, 31.5f,
                          32.833332f, 35.5f, 36.833332f, 38.166668f, 46.166668f, 47.5f, 48.833332f,
                          51.5f, 52.833332f, 54.166668f, 56.833332f, 58.166668f, 59.5};
  std::vector<float> roi{};
  std::vector<float> scales{3 / 4.0f, 3 / 4.0f, 3 / 4.0f};
  std::vector<int64_t> output_shape{1, 1, 3, 3, 3};
  std::vector<int64_t> axes{2, 3, 4};

  OpTester test("Resize", 18);

  test.AddAttribute<int64_t>("exclude_outside", 0LL);
  test.AddAttribute<std::vector<int64_t>>("axes", axes);
  test.AddAttribute<int64_t>("antialias", 0LL);
  test.AddAttribute("mode", "linear");

  test.AddInput<float>("X", {1, 1, 4, 4, 4}, X);
  test.AddInput<float>("roi", {int64_t(roi.size())}, roi);
  test.AddInput<float>("scales", {int64_t(scales.size())}, scales, true);

  test.AddOutput<float>("Y", output_shape, Y);
  test.Run(OpTester::ExpectResult::kExpectSuccess, "", {kTensorrtExecutionProvider, kQnnExecutionProvider});
}

TEST(ResizeOpTest, Axes_and_Size_18) {
  std::vector<float> X(16 * 4);
  std::iota(X.begin(), X.end(), 0.f);
  std::vector<float> Y = {3.5f, 4.8333335f, 6.1666665f, 8.833333f, 10.166667f, 11.5f, 14.166667f,
                          15.5f, 16.833334f, 24.833334f, 26.166666f, 27.5f, 30.166666f, 31.5f,
                          32.833332f, 35.5f, 36.833332f, 38.166668f, 46.166668f, 47.5f, 48.833332f,
                          51.5f, 52.833332f, 54.166668f, 56.833332f, 58.166668f, 59.5};
  std::vector<float> roi{};
  std::vector<float> scales{};
  std::vector<int64_t> output_shape{1, 1, 3, 3, 3};
  std::vector<int64_t> axes{2, 3, 4};

  OpTester test("Resize", 18);

  test.AddAttribute<int64_t>("exclude_outside", 0LL);
  test.AddAttribute<std::vector<int64_t>>("axes", axes);
  test.AddAttribute<int64_t>("antialias", 0LL);
  test.AddAttribute("mode", "linear");

  test.AddInput<float>("X", {1, 1, 4, 4, 4}, X);
  test.AddInput<float>("roi", {int64_t(roi.size())}, roi);
  test.AddInput<float>("", {0}, scales);
  test.AddInput<int64_t>("sizes", {3}, {3, 3, 3});

  test.AddOutput<float>("Y", output_shape, Y);
  test.Run(OpTester::ExpectResult::kExpectSuccess, "", {kTensorrtExecutionProvider, kQnnExecutionProvider});
}

}  // namespace test
}  // namespace onnxruntime<|MERGE_RESOLUTION|>--- conflicted
+++ resolved
@@ -448,11 +448,7 @@
   run_test(false);
 
 #if defined(USE_NNAPI) || defined(USE_COREML)
-<<<<<<< HEAD
-  // NNAPI will need the scales as an initializer
-=======
   // NNAPI and CoreML need the scales as an initializer
->>>>>>> 3dd4e1ef
   // Also tensor RT EP will fail if scales is an initializer but will pass if it is not
   run_test(true);
 #endif
@@ -488,11 +484,7 @@
   run_test(false);
 
 #if defined(USE_NNAPI) || defined(USE_COREML)
-<<<<<<< HEAD
-  // NNAPI will need the scales as an initializer
-=======
   // NNAPI and CoreML will need the scales as an initializer
->>>>>>> 3dd4e1ef
   // Also tensor RT EP will fail if scales is an initializer but will pass if it is not
   run_test(true);
 #endif
