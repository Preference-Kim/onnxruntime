// Copyright (c) Microsoft Corporation. All rights reserved.
// Licensed under the MIT License.

#include "core/providers/cuda/tensor/scatter_elements.h"

#include "core/providers/cuda/tensor/scatter_elements_impl.h"
#include "core/providers/cuda/tensor/gather_elements.h"
#include "core/providers/cpu/tensor/utils.h"

namespace onnxruntime {
namespace cuda {

ONNX_OPERATOR_VERSIONED_KERNEL_EX(Scatter, kOnnxDomain, 9, 10, kCudaExecutionProvider,
                                  (*KernelDefBuilder::Create())
                                      .TypeConstraint("T", DataTypeImpl::AllFixedSizeTensorTypes())
                                      .TypeConstraint("Tind",
                                                      std::vector<MLDataType>{DataTypeImpl::GetTensorType<int32_t>(),
                                                                              DataTypeImpl::GetTensorType<int64_t>()}),
                                  ScatterElements);

ONNX_OPERATOR_VERSIONED_KERNEL_EX(ScatterElements, kOnnxDomain, 11, 12, kCudaExecutionProvider,
                                  (*KernelDefBuilder::Create())
                                      .TypeConstraint("T", DataTypeImpl::AllFixedSizeTensorTypes())
                                      .TypeConstraint("Tind",
                                                      std::vector<MLDataType>{DataTypeImpl::GetTensorType<int32_t>(),
                                                                              DataTypeImpl::GetTensorType<int64_t>()}),
                                  ScatterElements);

ONNX_OPERATOR_KERNEL_EX(ScatterElements, kOnnxDomain, 13, kCudaExecutionProvider,
                        (*KernelDefBuilder::Create())
                            .TypeConstraint("T", DataTypeImpl::AllFixedSizeTensorTypes())
                            .TypeConstraint("Tind", std::vector<MLDataType>{DataTypeImpl::GetTensorType<int32_t>(),
                                                                            DataTypeImpl::GetTensorType<int64_t>()}),
                        ScatterElements);

#define CASE_SCATTER_ELEMENTS_IMPL(type)                                                                               \
  case sizeof(type): {                                                                                                 \
    const type* indices_data = reinterpret_cast<const type*>(indices_data_raw);                                        \
    ORT_RETURN_IF_ERROR(ScatterElementsImpl(stream, rank, axis, input_data, input_size, input_dim_along_axis,          \
                                            input_stride_along_axis, masked_input_strides, indices_data, indices_size, \
                                            indices_fdms, updates_data, output_data));                                 \
  } break

template <typename T>
struct ScatterElements::ComputeImpl {
  Status operator()(cudaStream_t stream, const void* input_data_raw, const void* updates_data_raw,
                    const void* indices_data_raw, void* output_data_raw, const int64_t rank, const int64_t axis,
                    const int64_t input_size, const int64_t input_dim_along_axis, const int64_t input_stride_along_axis,
                    const TArray<int64_t>& masked_input_strides, const int64_t indices_size,
                    TArray<fast_divmod>& indices_fdms, const size_t index_element_size) const {
    typedef typename ToCudaType<T>::MappedType CudaT;
    const CudaT* input_data = reinterpret_cast<const CudaT*>(input_data_raw);
    const CudaT* updates_data = reinterpret_cast<const CudaT*>(updates_data_raw);
    CudaT* output_data = reinterpret_cast<CudaT*>(output_data_raw);
    switch (index_element_size) {
      CASE_SCATTER_ELEMENTS_IMPL(int32_t);
      CASE_SCATTER_ELEMENTS_IMPL(int64_t);
      // should not reach here as we validate if the all relevant types are supported in the Compute method
      default:
        ORT_THROW("Unsupported indices element size by the ScatterElements CUDA kernel");
    }

    return Status::OK();
  }
};

#undef CASE_SCATTER_ELEMENTS_IMPL

Status ScatterElements::ComputeInternal(OpKernelContext* context) const {
  const auto* input_tensor = context->Input<Tensor>(0);
  const auto& input_shape = input_tensor->Shape();
  const int64_t input_size = input_shape.Size();
  const int64_t input_rank = static_cast<int64_t>(input_shape.NumDimensions());
  const int64_t axis = HandleNegativeAxis(axis_, input_rank);

  const auto* indices_tensor = context->Input<Tensor>(1);
  const auto* updates_tensor = context->Input<Tensor>(2);

  if (input_tensor->DataType() != updates_tensor->DataType()) {
    return ORT_MAKE_STATUS(ONNXRUNTIME, INVALID_ARGUMENT, "data type is different from updates type");
  }

  const auto& indices_shape = indices_tensor->Shape();
  const int64_t indices_size = indices_shape.Size();

  auto indices_dims = indices_shape.GetDims();
  auto updates_dims = updates_tensor->Shape().GetDims();
  if (indices_dims.size() != updates_dims.size()) {
    return ORT_MAKE_STATUS(ONNXRUNTIME, INVALID_ARGUMENT, "Indices and updates must have the same rank");
  }

  for (size_t i = 0; i < indices_dims.size(); ++i) {
    if (indices_dims[i] != updates_dims[i]) {
      return ORT_MAKE_STATUS(ONNXRUNTIME, INVALID_ARGUMENT, "Indices vs updates dimensions differs at position=", i,
                             " ", indices_dims[i], " vs ", updates_dims[i]);
    }
  }

  // Validate input shapes and ranks (invoke the static method in the CPU GatherElements kernel that hosts the shared
  // checks)
  ORT_RETURN_IF_ERROR(onnxruntime::GatherElements::ValidateInputShapes(input_shape, indices_shape, axis));

  auto* output_tensor = context->Output(0, input_shape);
  if (input_size == 0) return Status::OK();

  TensorShapeVector input_shape_vec = input_shape.AsShapeVector();
  TensorShapeVector indices_shape_vec = indices_shape.AsShapeVector();
  int64_t new_axis, new_rank, input_stride_along_axis;
  TArray<int64_t> masked_input_strides;
  TArray<fast_divmod> indices_fdms;
  CoalesceDimensions(input_shape_vec, indices_shape_vec, axis, new_axis, new_rank, input_stride_along_axis,
                     masked_input_strides, indices_fdms);

  // Use element size instead of concrete types so we can specialize less template functions to reduce binary size.
  int dtype = GetElementType(input_tensor->DataType()->Size());
  if (dtype == ONNX_NAMESPACE::TensorProto_DataType_UNDEFINED) {
    ORT_THROW("Unsupported element size by the ScatterElements CUDA kernel");
  }

  utils::MLTypeCallDispatcher<int8_t, MLFloat16, float, double> t_disp(dtype);
  return t_disp.InvokeRet<Status, ComputeImpl>(
<<<<<<< HEAD
      Stream(context), data_tensor, updates_tensor, indices_tensor, output_tensor, rank,
      input_data_size, buffer_input_dims, buffer_input_strides, indices_size,
      buffer_indices_dims, fdm_indices_strides, axis);
=======
      Stream(), input_tensor->DataRaw(), updates_tensor->DataRaw(), indices_tensor->DataRaw(),
      output_tensor->MutableDataRaw(), new_rank, new_axis, input_size, input_shape_vec[new_axis],
      input_stride_along_axis, masked_input_strides, indices_size, indices_fdms, indices_tensor->DataType()->Size());
>>>>>>> 173bcdbc
}

}  // namespace cuda
}  // namespace onnxruntime<|MERGE_RESOLUTION|>--- conflicted
+++ resolved
@@ -119,15 +119,9 @@
 
   utils::MLTypeCallDispatcher<int8_t, MLFloat16, float, double> t_disp(dtype);
   return t_disp.InvokeRet<Status, ComputeImpl>(
-<<<<<<< HEAD
-      Stream(context), data_tensor, updates_tensor, indices_tensor, output_tensor, rank,
-      input_data_size, buffer_input_dims, buffer_input_strides, indices_size,
-      buffer_indices_dims, fdm_indices_strides, axis);
-=======
-      Stream(), input_tensor->DataRaw(), updates_tensor->DataRaw(), indices_tensor->DataRaw(),
+      Stream(context), input_tensor->DataRaw(), updates_tensor->DataRaw(), indices_tensor->DataRaw(),
       output_tensor->MutableDataRaw(), new_rank, new_axis, input_size, input_shape_vec[new_axis],
       input_stride_along_axis, masked_input_strides, indices_size, indices_fdms, indices_tensor->DataType()->Size());
->>>>>>> 173bcdbc
 }
 
 }  // namespace cuda
