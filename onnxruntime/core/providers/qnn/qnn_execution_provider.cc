// Copyright (c) Microsoft Corporation. All rights reserved.
// Licensed under the MIT License

#include "qnn_execution_provider.h"

#include <filesystem>
#include <unordered_set>
#include "core/framework/compute_capability.h"
#include "core/graph/graph_viewer.h"
#include "core/session/onnxruntime_session_options_config_keys.h"
#include "core/session/onnxruntime_run_options_config_keys.h"
#include "core/session/onnxruntime_cxx_api.h"
#include "core/framework/kernel_registry.h"
#include "core/optimizer/qdq_transformer/selectors_actions/qdq_selectors.h"
#include "core/optimizer/qdq_transformer/selectors_actions/shared/utils.h"
#include "core/platform/env.h"
#include "core/providers/common.h"
#include "core/providers/partitioning_utils.h"
#include "core/providers/qnn/builder/qnn_fusions.h"
#include "core/providers/partitioning_utils.h"
#include "core/providers/qnn/builder/qnn_model_wrapper.h"
#include "core/providers/qnn/builder/op_builder_factory.h"
#include "core/providers/qnn/builder/qnn_def.h"
#include "core/providers/qnn/builder/onnx_ctx_model_helper.h"
#include "core/framework/run_options.h"

#ifdef _WIN32
#include <Windows.h>
#include "core/platform/windows/logging/etw_sink.h"
#endif

namespace onnxruntime {

constexpr const char* QNN = "QNN";

static std::unique_ptr<std::vector<std::function<void()>>> s_run_on_unload_;

void RunOnUnload(std::function<void()> function) {
  OrtMutex mutex;
  std::lock_guard<OrtMutex> guard(mutex);
  if (!s_run_on_unload_) {
    s_run_on_unload_ = std::make_unique<std::vector<std::function<void()>>>();
  }
  s_run_on_unload_->push_back(std::move(function));
}

struct OnUnload {
  ~OnUnload() {
    if (!s_run_on_unload_)
      return;

    for (auto& function : *s_run_on_unload_)
      function();

    s_run_on_unload_.reset();
  }

} g_on_unload;

static void ParseProfilingLevel(std::string profiling_level_string,
                                qnn::ProfilingLevel& profiling_level) {
  std::transform(profiling_level_string.begin(),
                 profiling_level_string.end(),
                 profiling_level_string.begin(),
                 [](unsigned char c) { return static_cast<unsigned char>(std::tolower(c)); });
  LOGS_DEFAULT(INFO) << "profiling_level: " << profiling_level_string;
  if (profiling_level_string == "off") {
    profiling_level = qnn::ProfilingLevel::OFF;
  } else if (profiling_level_string == "basic") {
    profiling_level = qnn::ProfilingLevel::BASIC;
  } else if (profiling_level_string == "detailed") {
    profiling_level = qnn::ProfilingLevel::DETAILED;
  } else {
    LOGS_DEFAULT(WARNING) << "Profiling level not valid.";
  }
}

static void ParseHtpPerformanceMode(std::string htp_performance_mode_string,
                                    qnn::HtpPerformanceMode& htp_performance_mode) {
  std::transform(htp_performance_mode_string.begin(),
                 htp_performance_mode_string.end(),
                 htp_performance_mode_string.begin(),
                 [](unsigned char c) { return static_cast<unsigned char>(std::tolower(c)); });
  LOGS_DEFAULT(VERBOSE) << "Htp performance mode: " << htp_performance_mode_string;
  if (htp_performance_mode_string == "burst") {
    htp_performance_mode = qnn::HtpPerformanceMode::kHtpBurst;
  } else if (htp_performance_mode_string == "balanced") {
    htp_performance_mode = qnn::HtpPerformanceMode::kHtpBalanced;
  } else if (htp_performance_mode_string == "default") {
    htp_performance_mode = qnn::HtpPerformanceMode::kHtpDefault;
  } else if (htp_performance_mode_string == "high_performance") {
    htp_performance_mode = qnn::HtpPerformanceMode::kHtpHighPerformance;
  } else if (htp_performance_mode_string == "high_power_saver") {
    htp_performance_mode = qnn::HtpPerformanceMode::kHtpHighPowerSaver;
  } else if (htp_performance_mode_string == "low_balanced") {
    htp_performance_mode = qnn::HtpPerformanceMode::kHtpLowBalanced;
  } else if (htp_performance_mode_string == "low_power_saver") {
    htp_performance_mode = qnn::HtpPerformanceMode::kHtpLowPowerSaver;
  } else if (htp_performance_mode_string == "power_saver") {
    htp_performance_mode = qnn::HtpPerformanceMode::kHtpPowerSaver;
  } else if (htp_performance_mode_string == "extreme_power_saver") {
    htp_performance_mode = qnn::HtpPerformanceMode::kHtpExtremePowerSaver;
  } else if (htp_performance_mode_string == "sustained_high_performance") {
    htp_performance_mode = qnn::HtpPerformanceMode::kHtpSustainedHighPerformance;
  } else {
    LOGS_DEFAULT(WARNING) << "Htp performance mode not valid.";
  }
}

static void ParseQnnContextPriority(std::string context_priority_string, qnn::ContextPriority& context_priority) {
  std::transform(context_priority_string.begin(),
                 context_priority_string.end(),
                 context_priority_string.begin(),
                 [](unsigned char c) { return static_cast<unsigned char>(std::tolower(c)); });
  LOGS_DEFAULT(VERBOSE) << "QNN context priority: " << context_priority_string;
  if (context_priority_string == "low") {
    context_priority = qnn::ContextPriority::LOW;
  } else if (context_priority_string == "normal") {
    context_priority = qnn::ContextPriority::NORMAL;
  } else if (context_priority_string == "normal_high") {
    context_priority = qnn::ContextPriority::NORMAL_HIGH;
  } else if (context_priority_string == "high") {
    context_priority = qnn::ContextPriority::HIGH;
  } else {
    context_priority = qnn::ContextPriority::UNDEFINED;
    LOGS_DEFAULT(WARNING) << "QNN context priority: " << context_priority_string << " not valid, set to undefined.";
  }
}

void QNNExecutionProvider::ParseHtpGraphFinalizationOptimizationMode(const std::string& htp_graph_finalization_opt_mode_string) {
  LOGS_DEFAULT(VERBOSE) << "HTP graph finalization optimization mode: "
                        << htp_graph_finalization_opt_mode_string;

  if (htp_graph_finalization_opt_mode_string.empty() || htp_graph_finalization_opt_mode_string == "0") {
    htp_graph_finalization_opt_mode_ = qnn::HtpGraphFinalizationOptimizationMode::kDefault;
  } else if (htp_graph_finalization_opt_mode_string == "1") {
    htp_graph_finalization_opt_mode_ = qnn::HtpGraphFinalizationOptimizationMode::kMode1;
  } else if (htp_graph_finalization_opt_mode_string == "2") {
    htp_graph_finalization_opt_mode_ = qnn::HtpGraphFinalizationOptimizationMode::kMode2;
  } else if (htp_graph_finalization_opt_mode_string == "3") {
    htp_graph_finalization_opt_mode_ = qnn::HtpGraphFinalizationOptimizationMode::kMode3;
  } else {
    LOGS_DEFAULT(WARNING) << "Invalid HTP graph finalization optimization mode: "
                          << htp_graph_finalization_opt_mode_string;
  }
}

static void ParseHtpArchitecture(const std::string& htp_arch_string, QnnHtpDevice_Arch_t& qnn_htp_arch) {
  if (htp_arch_string.empty() || htp_arch_string == "0") {
    qnn_htp_arch = QNN_HTP_DEVICE_ARCH_NONE;
  } else if (htp_arch_string == "68") {
    qnn_htp_arch = QNN_HTP_DEVICE_ARCH_V68;
  } else if (htp_arch_string == "69") {
    qnn_htp_arch = QNN_HTP_DEVICE_ARCH_V69;
  } else if (htp_arch_string == "73") {
    qnn_htp_arch = QNN_HTP_DEVICE_ARCH_V73;
  } else if (htp_arch_string == "75") {
    qnn_htp_arch = QNN_HTP_DEVICE_ARCH_V75;
  } else {
    LOGS_DEFAULT(WARNING) << "Invalid HTP architecture: " << htp_arch_string;
  }
}

qnn::ProfilingLevel QNNExecutionProvider::GetProfilingLevelFromETWLevel(unsigned char level) {
  if (level == 5) {
    LOGS_DEFAULT(INFO) << "Overriding profiling to basic based on ETW level: " << static_cast<int>(level);
    return qnn::ProfilingLevel::BASIC;
  } else if (level < 5) {
    LOGS_DEFAULT(INFO) << "QNN Profiler ETW level not supported below level 5. Level: "
                       << static_cast<int>(level);
    return qnn::ProfilingLevel::OFF;
  } else {
    LOGS_DEFAULT(INFO) << "Overriding profiling to detailed based on ETW level: " << static_cast<int>(level);
    return qnn::ProfilingLevel::DETAILED;
  }
}

QNNExecutionProvider::QNNExecutionProvider(const ProviderOptions& provider_options_map,
                                           const SessionOptions* session_options)
    : IExecutionProvider{onnxruntime::kQnnExecutionProvider} {
  if (session_options) {
    disable_cpu_ep_fallback_ = session_options->config_options.GetConfigOrDefault(
                                   kOrtSessionOptionsDisableCPUEPFallback, "0") == "1";

    context_cache_enabled_ = session_options->config_options.GetConfigOrDefault(
                                 kOrtSessionOptionEpContextEnable, "0") == "1";
    LOGS_DEFAULT(VERBOSE) << "Context cache enable: " << context_cache_enabled_;

    std::string embed_mode = session_options->config_options.GetConfigOrDefault(
        kOrtSessionOptionEpContextEmbedMode, "1");
    if ("1" == embed_mode) {
      qnn_context_embed_mode_ = true;
    } else if ("0" == embed_mode) {
      qnn_context_embed_mode_ = false;
    } else {
      LOGS_DEFAULT(VERBOSE) << "Invalid ep.context_embed_mode: " << embed_mode << " only 0 or 1 allowed. Set to 1.";
    }
    LOGS_DEFAULT(VERBOSE) << "User specified context cache embed mode: " << qnn_context_embed_mode_;

    context_cache_path_cfg_ = session_options->config_options.GetConfigOrDefault(kOrtSessionOptionEpContextFilePath, "");
    LOGS_DEFAULT(VERBOSE) << "User specified context cache path: " << context_cache_path_cfg_;

    // For the case that workaround QNN context PD memory limit, user need split the model into pieces and
    // generate the QNN context model separately.
    // It could happen that the generated EPContext node in separate graph has same node name.
    // User can set this context_node_name_prefix for each split pieces to avoid that happens.
    context_node_name_prefix_ = session_options->config_options.GetConfigOrDefault(kOrtSessionOptionEpContextNodeNamePrefix, "");
    LOGS_DEFAULT(VERBOSE) << "User specified QNN context node name prefix: " << context_node_name_prefix_;
  }

  static const std::string BACKEND_PATH = "backend_path";
  auto backend_path_pos = provider_options_map.find(BACKEND_PATH);

  std::string backend_path;
  if (backend_path_pos != provider_options_map.end()) {
    backend_path = backend_path_pos->second;
    LOGS_DEFAULT(VERBOSE) << "Backend path: " << backend_path;
  } else {
    LOGS_DEFAULT(ERROR) << "No backend path provided.";
  }

  std::string profiling_file_path;
  static const std::string PROFILING_LEVEL = "profiling_level";
  qnn::ProfilingLevel profiling_level = qnn::ProfilingLevel::OFF;
  // separate out the profiling level for ETW in case it gets disabled later when we extract the events
  // set to invalid to indicate that ETW is no enabled when we setup QNN
  qnn::ProfilingLevel profiling_level_etw = qnn::ProfilingLevel::INVALID;
  const Env& env = Env::Default();
  auto& provider = env.GetTelemetryProvider();
  if (provider.IsEnabled()) {
    auto level = provider.Level();
    auto keyword = provider.Keyword();
    if ((keyword & static_cast<uint64_t>(onnxruntime::logging::ORTTraceLoggingKeyword::Profiling)) != 0) {
      if (level != 0) {
        profiling_level_etw = GetProfilingLevelFromETWLevel(level);
      }
    }
  }

#ifdef _WIN32
  auto& etwRegistrationManager = logging::EtwRegistrationManager::Instance();
  // Register callback for ETW capture state (rundown)
  callback_ETWSink_provider_ = onnxruntime::logging::EtwRegistrationManager::EtwInternalCallback(
      [&etwRegistrationManager, this](
          LPCGUID SourceId,
          ULONG IsEnabled,
          UCHAR Level,
          ULONGLONG MatchAnyKeyword,
          ULONGLONG MatchAllKeyword,
          PEVENT_FILTER_DESCRIPTOR FilterData,
          PVOID CallbackContext) {
        ORT_UNUSED_PARAMETER(SourceId);
        ORT_UNUSED_PARAMETER(MatchAnyKeyword);
        ORT_UNUSED_PARAMETER(MatchAllKeyword);
        ORT_UNUSED_PARAMETER(FilterData);
        ORT_UNUSED_PARAMETER(CallbackContext);

        if (IsEnabled == EVENT_CONTROL_CODE_ENABLE_PROVIDER) {
          if ((MatchAnyKeyword & static_cast<ULONGLONG>(onnxruntime::logging::ORTTraceLoggingKeyword::Logs)) != 0) {
            auto ortETWSeverity = etwRegistrationManager.MapLevelToSeverity();
            (void)qnn_backend_manager_->UpdateQnnLogLevel(ortETWSeverity);
          }
          if ((MatchAnyKeyword & static_cast<ULONGLONG>(onnxruntime::logging::ORTTraceLoggingKeyword::Profiling)) != 0) {
            if (Level != 0) {
              // Commenting out Dynamic QNN Profiling for now
              // There seems to be a crash in 3rd party QC QnnHtp.dll with this.
              // Repro Scenario - start ETW tracing prior to session creation.
              //    Then disable/enable ETW Tracing with the code below uncommented a few times
              // auto profiling_level_etw = GetProfilingLevelFromETWLevel(Level);
              // (void)qnn_backend_manager_->SetProfilingLevelETW(profiling_level_etw);
            }
          }
        }

        if (IsEnabled == EVENT_CONTROL_CODE_DISABLE_PROVIDER) {
          // (void)qnn_backend_manager_->SetProfilingLevelETW(qnn::ProfilingLevel::INVALID);
          (void)qnn_backend_manager_->ResetQnnLogLevel();
        }
      });
  etwRegistrationManager.RegisterInternalCallback(callback_ETWSink_provider_);
#endif

  // In case ETW gets disabled later
  auto profiling_level_pos = provider_options_map.find(PROFILING_LEVEL);
  if (profiling_level_pos != provider_options_map.end()) {
    ParseProfilingLevel(profiling_level_pos->second, profiling_level);
  }
  static const std::string PROFILING_FILE = "profiling_file_path";
  auto profiling_file_pos = provider_options_map.find(PROFILING_FILE);
  if (profiling_file_pos != provider_options_map.end()) {
    profiling_file_path = profiling_file_pos->second;
  }
  LOGS_DEFAULT(VERBOSE) << "Profiling file path: " << profiling_file_path;

  static const std::string RPC_CONTROL_LANTENCY = "rpc_control_latency";
  auto latency_pos = provider_options_map.find(RPC_CONTROL_LANTENCY);
  if (latency_pos != provider_options_map.end()) {
    default_rpc_control_latency_ = static_cast<uint32_t>(std::stoul(latency_pos->second));
    LOGS_DEFAULT(VERBOSE) << "rpc_control_latency: " << default_rpc_control_latency_;
  }

  // default_htp_performance_mode from QNN EP option.
  // set it once only for each thread as default so user don't need to set it for every session run
  static const std::string HTP_PERFORMANCE_MODE = "htp_performance_mode";
  auto htp_performance_mode_pos = provider_options_map.find(HTP_PERFORMANCE_MODE);
  if (htp_performance_mode_pos != provider_options_map.end()) {
    ParseHtpPerformanceMode(htp_performance_mode_pos->second, default_htp_performance_mode_);
  }

  htp_graph_finalization_opt_mode_ = qnn::HtpGraphFinalizationOptimizationMode::kDefault;
  static const std::string HTP_GRAPH_FINALIZATION_OPT_MODE = "htp_graph_finalization_optimization_mode";
  auto htp_graph_finalization_opt_mode_pos = provider_options_map.find(HTP_GRAPH_FINALIZATION_OPT_MODE);
  if (htp_graph_finalization_opt_mode_pos != provider_options_map.end()) {
    ParseHtpGraphFinalizationOptimizationMode(htp_graph_finalization_opt_mode_pos->second);
  }

  // Enable use of QNN Saver if the user provides a path the QNN Saver backend library.
  static const std::string QNN_SAVER_PATH_KEY = "qnn_saver_path";
  std::string qnn_saver_path;
  auto qnn_saver_path_pos = provider_options_map.find(QNN_SAVER_PATH_KEY);
  if (qnn_saver_path_pos != provider_options_map.end()) {
    qnn_saver_path = qnn_saver_path_pos->second;
    LOGS_DEFAULT(VERBOSE) << "User specified QNN Saver path: " << qnn_saver_path;
  }

  static const std::string QNN_CONTEXT_PRIORITY = "qnn_context_priority";
  qnn::ContextPriority context_priority = qnn::ContextPriority::NORMAL;
  auto qnn_context_priority_pos = provider_options_map.find(QNN_CONTEXT_PRIORITY);
  if (qnn_context_priority_pos != provider_options_map.end()) {
    ParseQnnContextPriority(qnn_context_priority_pos->second, context_priority);
  }

  static const std::string QNN_VTCM_MB = "vtcm_mb";
  auto qnn_vtcm_mb_pos = provider_options_map.find(QNN_VTCM_MB);
  if (qnn_vtcm_mb_pos != provider_options_map.end()) {
    vtcm_size_in_mb_ = std::stoi(qnn_vtcm_mb_pos->second);
    LOGS_DEFAULT(VERBOSE) << "vtcm_mb: " << vtcm_size_in_mb_;
    if (vtcm_size_in_mb_ <= 0) {
      LOGS_DEFAULT(WARNING) << "Skip invalid vtcm_mb: " << vtcm_size_in_mb_;
    }
  }

  static const std::string QNN_DEVICE_ID = "device_id";
  auto dev_id_pos = provider_options_map.find(QNN_DEVICE_ID);
  if (dev_id_pos != provider_options_map.end()) {
    int value = std::stoi(dev_id_pos->second);
    if (value < 0) {
      LOGS_DEFAULT(WARNING) << "Invalid device ID '" << value
                            << "', only >= 0 allowed. Set to " << device_id_ << ".";
    } else {
      device_id_ = static_cast<uint32_t>(value);
    }
  }

  static const std::string QNN_HTP_ARCH = "htp_arch";
  QnnHtpDevice_Arch_t htp_arch = QNN_HTP_DEVICE_ARCH_NONE;
  auto htp_arch_pos = provider_options_map.find(QNN_HTP_ARCH);
  if (htp_arch_pos != provider_options_map.end()) {
    ParseHtpArchitecture(htp_arch_pos->second, htp_arch);
  }

  static const std::string QNN_SOC_MODEL = "soc_model";
  uint32_t soc_model = QNN_SOC_MODEL_UNKNOWN;
  auto soc_model_pos = provider_options_map.find(QNN_SOC_MODEL);
  if (soc_model_pos != provider_options_map.end()) {
    int value = std::stoi(soc_model_pos->second);
    if (value < 0) {
      LOGS_DEFAULT(WARNING) << "Invalid SoC Model '" << value
                            << "', only >= 0 allowed. Set to " << soc_model << ".";
    } else {
      soc_model = static_cast<uint32_t>(value);
    }
  }

  static const std::string QNN_HTP_FP16_MODE = "enable_htp_fp16_precision";
  auto htp_fp16_mode_pos = provider_options_map.find(QNN_HTP_FP16_MODE);
  if (htp_fp16_mode_pos != provider_options_map.end()) {
    if ("1" == htp_fp16_mode_pos->second) {
      enable_HTP_FP16_precision_ = true;
    } else if ("0" == htp_fp16_mode_pos->second) {
      enable_HTP_FP16_precision_ = false;
    } else {
      LOGS_DEFAULT(VERBOSE) << "Invalid enable_htp_fp16_precision: " << enable_HTP_FP16_precision_ << " only 0 or 1 allowed. Set to 0.";
    }
    LOGS_DEFAULT(VERBOSE) << "User specified enable_htp_fp16_precision: " << enable_HTP_FP16_precision_;
  }

  static const std::string QNN_HTP_WEIGHT_SHARING_ENABLED = "enable_htp_weight_sharing";
  auto htp_weight_sharing_enabled_pos = provider_options_map.find(QNN_HTP_WEIGHT_SHARING_ENABLED);
  if (htp_weight_sharing_enabled_pos != provider_options_map.end()) {
    if ("1" == htp_weight_sharing_enabled_pos->second) {
      enable_htp_weight_sharing_ = true;
    } else if ("0" == htp_weight_sharing_enabled_pos->second) {
      enable_htp_weight_sharing_ = false;
    } else {
      LOGS_DEFAULT(VERBOSE) << "Invalid enable_htp_weight_sharing: " << enable_htp_weight_sharing_ << " only 0 or 1 allowed. Set to 0.";
    }
    LOGS_DEFAULT(VERBOSE) << "User specified enable_htp_weight_sharing: " << enable_htp_weight_sharing_;
  }

  qnn_backend_manager_ = std::make_unique<qnn::QnnBackendManager>(
      std::move(backend_path),
      profiling_level_etw,
      profiling_level,
      std::move(profiling_file_path),
      context_priority,
      std::move(qnn_saver_path),
      device_id_,
      htp_arch,
      soc_model,
      enable_htp_weight_sharing_);
}

QNNExecutionProvider::~QNNExecutionProvider() {
  // clean up thread local context caches
  std::lock_guard<OrtMutex> lock(context_state_.mutex);
  for (const auto& cache_weak : context_state_.caches_to_update_on_destruction) {
    const auto cache = cache_weak.lock();
    if (!cache) continue;
    ORT_IGNORE_RETURN_VALUE(cache->erase(this));
  }

  // Unregister the ETW callback
#ifdef _WIN32
  logging::EtwRegistrationManager::Instance().UnregisterInternalCallback(callback_ETWSink_provider_);
#endif
}

bool QNNExecutionProvider::IsNodeSupported(qnn::QnnModelWrapper& qnn_model_wrapper, const NodeUnit& node_unit,
                                           const logging::Logger& logger) const {
  const std::string& op_type = node_unit.OpType();
  bool supported = false;
  const auto* op_builder = qnn::GetOpBuilder(op_type);
  if (op_builder == nullptr) {
    LOGS(logger, WARNING) << "Operators of type `" << node_unit.OpType() << "` are not supported by QNN EP."
                          << node_unit.OpType() << " node `" << node_unit.Name()
                          << "` will not be assigned to QNN EP.";
  } else {
    auto status = op_builder->IsOpSupported(qnn_model_wrapper,
                                            node_unit, logger);
    if (Status::OK() != status) {
      LOGS(logger, WARNING) << node_unit.OpType() << " node `" << node_unit.Name()
                            << "` is not supported: " << status.ErrorMessage();
    }
    supported = (Status::OK() == status);
  }
  return supported;
}

std::unordered_set<const Node*>
QNNExecutionProvider::GetSupportedNodes(const GraphViewer& graph_viewer,
                                        const std::unordered_map<const Node*, const NodeUnit*>& node_unit_map,
                                        const size_t node_unit_size,
                                        const logging::Logger& logger) const {
  std::unordered_set<const Node*> supported_nodes{};

  std::unordered_set<std::string> initializer_input_lookup;
  auto graph_initializers = graph_viewer.GetAllInitializedTensors();
  for (auto graph_ini : graph_initializers) {
    initializer_input_lookup.emplace(graph_ini.first);
  }

  // Util function that initializes a table that maps a graph input or output name to its index.
  auto init_input_output_index_map = [](std::unordered_map<std::string, size_t>& index_map,
                                        const std::vector<const NodeArg*>& node_args) {
    const size_t num_args = node_args.size();
    for (size_t i = 0; i < num_args; i++) {
      index_map.emplace(node_args[i]->Name(), i);
    }
  };

  std::unordered_map<std::string, size_t> model_input_index_map;
  init_input_output_index_map(model_input_index_map, graph_viewer.GetInputs());  // GetInputs excludes initializers.

  std::unordered_map<std::string, size_t> model_output_index_map;
  init_input_output_index_map(model_output_index_map, graph_viewer.GetOutputs());

  auto qnn_model_wrapper = qnn::QnnModelWrapper(graph_viewer, logger,
                                                qnn_backend_manager_->GetQnnInterface(),
                                                qnn_backend_manager_->GetQnnBackendHandle(),
                                                model_input_index_map,
                                                model_output_index_map,
                                                initializer_input_lookup,
                                                qnn_backend_manager_->GetQnnBackendType());

  std::unordered_set<const NodeUnit*> handled_node_units;
  handled_node_units.reserve(node_unit_size);

  auto add_supported_nodes = [](std::unordered_set<const Node*>& supported_nodes, const NodeUnit* node_unit) {
    for (const auto* node_in_group : node_unit->GetAllNodesInGroup()) {
      supported_nodes.insert(node_in_group);
    }
  };

  const auto& node_indices = graph_viewer.GetNodesInTopologicalOrder();
  for (size_t i = 0; i < node_indices.size(); i++) {
    gsl::not_null<const onnxruntime::Node*> node(graph_viewer.GetNode(node_indices[i]));

    // Get the node_unit associated with the node. Note that the node may not be the node_unit's target node.
    const NodeUnit* node_unit = node_unit_map.at(node);

    // Visiting 'nodes' in topological order does not guarantee that 'node_units' are
    // also visited in topological order. Skip this node if it is not the node_unit's target node
    // to ensure 'node_units' are visited in topological order.
    if (node != &node_unit->GetNode()) {
      continue;
    }

    if (handled_node_units.count(node_unit) != 0) {
      continue;  // Already handled this node unit
    }

    // Try to see if this node unit can be fused.
    std::vector<const NodeUnit*> fused_nodes;
    Status fusion_status = TryFusions(fused_nodes, qnn_model_wrapper, *node_unit, node_unit_map,
                                      handled_node_units, logger, true /*do_op_validation*/);

    if (!fusion_status.IsOK()) {
      LOGS(logger, WARNING) << "Failed to apply fusion: " << fusion_status.ErrorMessage();
      handled_node_units.insert(node_unit);
      continue;
    }

    if (!fused_nodes.empty()) {
      for (auto fused_node_unit : fused_nodes) {
        handled_node_units.insert(fused_node_unit);
        add_supported_nodes(supported_nodes, fused_node_unit);
      }
      continue;
    }

    // Couldn't fuse the node unit. See if it is supported by itself.
    const bool supported = IsNodeSupported(qnn_model_wrapper, *node_unit, logger);
    LOGS(logger, VERBOSE) << "Node supported: [" << supported
                          << "] index: [" << node->Index()
                          << "] name: [" << node->Name()
                          << "] Operator type: [" << node->OpType()
                          << "] as part of the NodeUnit type: [" << node_unit->OpType()
                          << "] index: [" << node_unit->Index()
                          << "] name: [" << node_unit->Name()
                          << "]";

    if (supported) {
      add_supported_nodes(supported_nodes, node_unit);
    }

    handled_node_units.insert(node_unit);
  }

  return supported_nodes;
}

// For model with EPContext, filter in EPContext nodes only, and make sure each partition only has one single EPContext node
static void PartitionCtxModel(const onnxruntime::GraphViewer& graph_viewer,
                              const size_t num_nodes_in_graph,
                              std::vector<std::unique_ptr<ComputeCapability>>& result,
                              const utils::GenerateMetadefNameFn& gen_metadef_name,
                              const logging::Logger& logger) {
  std::unordered_set<const Node*> supported_nodes{};
  std::vector<std::vector<const Node*>> supported_groups{};

  for (const auto& node : graph_viewer.Nodes()) {
    NodeAttrHelper node_helper(node);
    std::string cache_source = node_helper.Get(qnn::SOURCE, "");

    std::transform(cache_source.begin(),
                   cache_source.end(),
                   cache_source.begin(),
                   [](unsigned char c) { return static_cast<unsigned char>(std::tolower(c)); });

    if (qnn::EPCONTEXT_OP == node.OpType() && (cache_source == "qnnexecutionprovider" || cache_source == "qnn")) {
      LOGS(logger, VERBOSE) << "Node supported: [1] index: [" << node.Index()
                            << "] name: [" << node.Name()
                            << "] Operator type: [EPContext"
                            << "] index: [" << node.Index() << "]";
      supported_nodes.insert(&node);

      std::vector<const Node*> supported_group{&node};
      supported_groups.emplace_back(std::move(supported_group));
    }
  }

  result.reserve(supported_groups.size());

  std::transform(
      supported_groups.begin(), supported_groups.end(),
      std::back_inserter(result),
      [&](const auto& supported_partition) {
        return utils::MakeComputeCapability(graph_viewer, supported_partition, gen_metadef_name, QNN,
                                            /*drop_constant_initializers*/ false);  // TODO: could this be set to true?
      });

  const size_t num_of_partitions = result.size();
  const auto summary_msg = MakeString("Number of partitions supported by QNN EP: ", num_of_partitions,
                                      ", number of nodes in the graph: ", num_nodes_in_graph,
                                      ", number of nodes supported by QNN: ", num_of_partitions);
  LOGS(logger, INFO) << summary_msg;

  return;
}

std::vector<std::unique_ptr<ComputeCapability>>
QNNExecutionProvider::GetCapability(const onnxruntime::GraphViewer& graph_viewer,
                                    const IKernelLookup& /*kernel_lookup*/) const {
  std::vector<std::unique_ptr<ComputeCapability>> result;

  if (graph_viewer.IsSubgraph()) {
    return result;
  }
  const size_t num_nodes_in_graph = static_cast<size_t>(graph_viewer.NumberOfNodes());

  const auto& logger = *GetLogger();
  bool is_qnn_ctx_model = qnn::GraphHasEpContextNode(graph_viewer);

  // It will load the QnnSystem lib if is_qnn_ctx_model=true, and
  // delay the Qnn context creation to Compile() using the cached context binary
  auto rt = qnn_backend_manager_->SetupBackend(logger, is_qnn_ctx_model);
  if (Status::OK() != rt) {
    LOGS(logger, ERROR) << "QNN SetupBackend failed " << rt.ErrorMessage();
    return result;
  }

  // Report error if QNN CPU backend is loaded while CPU fallback is disabled
  if (disable_cpu_ep_fallback_ && qnn_backend_manager_->GetQnnBackendType() == qnn::QnnBackendType::CPU) {
    LOGS(logger, ERROR) << "Qnn CPU backend is loaded while CPU fallback is disabled.";
    return result;
  }

  if ((context_cache_enabled_ || is_qnn_ctx_model) && !IsNpuBackend(qnn_backend_manager_->GetQnnBackendType())) {
    LOGS(logger, ERROR) << "Qnn context cache only works for HTP or DSP backend.";
    return result;
  }

  const auto gen_metadef_name = [&]() {
    uint64_t model_hash;
    int metadef_id = metadef_id_generator_.GenerateId(graph_viewer, model_hash);
    return MakeString(QNN, context_node_name_prefix_, "_", model_hash, "_", metadef_id);
  };

  // For model with EPContext, make sure each partition only has one single EPContext node
  if (is_qnn_ctx_model) {
    PartitionCtxModel(graph_viewer, num_nodes_in_graph, result, gen_metadef_name, logger);
    return result;
  }

  // Get all the NodeUnits in the graph_viewer
  std::vector<std::unique_ptr<NodeUnit>> node_unit_holder;
  std::unordered_map<const Node*, const NodeUnit*> node_unit_map;

  std::tie(node_unit_holder, node_unit_map) = QDQ::GetAllNodeUnits(graph_viewer);

  // remove is_qnn_ctx_model related code
  const auto supported_nodes = GetSupportedNodes(graph_viewer, node_unit_map,
                                                 node_unit_holder.size(), logger);

  // Helper function that returns a string that lists all unsupported nodes.
  // Ex: { name: mul_123, type: Mul }, {}, ...
  auto get_unsupported_node_names = [&node_unit_holder, &supported_nodes]() -> std::string {
    std::stringstream ss;
    const size_t num_node_units = node_unit_holder.size();

    for (size_t i = 0; i < num_node_units; ++i) {
      const auto& node_unit = node_unit_holder[i];

      if (supported_nodes.find(&node_unit->GetNode()) == supported_nodes.end()) {
        ss << "{ name: " << node_unit->Name() << ", type: " << node_unit->OpType() << " }";
        if (i == num_node_units - 1) {
          ss << ", ";
        }
      }
    }

    return ss.str();
  };

  if (supported_nodes.empty()) {
    LOGS(logger, INFO) << "Number of partitions supported by QNN EP: 0";
    return result;
  }

  size_t num_of_supported_nodes = 0;

  // Create partitions from supported nodes.
  std::vector<std::unique_ptr<ComputeCapability>> partitions = utils::CreateSupportedPartitions(
<<<<<<< HEAD
      graph_viewer, supported_nodes, {}, gen_metadef_name, QNN, kQnnExecutionProvider, &node_unit_map, true, enable_htp_weight_sharing_);
=======
      graph_viewer, supported_nodes, {}, gen_metadef_name, QNN, kQnnExecutionProvider, &node_unit_map);
>>>>>>> b03c9496

  // Filter out partitions that consist of a single QuantizeLinear or DequantizeLinear node.
  // We also count the number of supported nodes in all valid partitions.
  for (auto& partition : partitions) {
    bool is_valid_partition = true;
    size_t nodes_in_partition = 0;

    if (partition && partition->sub_graph) {
      nodes_in_partition = partition->sub_graph->nodes.size();

      if (nodes_in_partition == 1 && !is_qnn_ctx_model) {
        const Node* node = graph_viewer.GetNode(partition->sub_graph->nodes[0]);

        if (!node) {
          LOGS(logger, ERROR) << "QNN EP: Invalid node in partition of one node.";
          is_valid_partition = false;
        } else if (node->OpType() == "QuantizeLinear" || node->OpType() == "DequantizeLinear") {
          LOGS(logger, WARNING) << "QNN EP does not support a single Quantize/Dequantize node in a partition.";
          is_valid_partition = false;
        }
      }
    } else {
      LOGS(logger, ERROR) << "QNN EP: Invalid partition.";
      is_valid_partition = false;
    }

    if (is_valid_partition) {
      result.push_back(std::move(partition));
      num_of_supported_nodes += nodes_in_partition;
    }
  }  // for

  const size_t num_of_partitions = result.size();
  const auto summary_msg = MakeString("Number of partitions supported by QNN EP: ", num_of_partitions,
                                      ", number of nodes in the graph: ", num_nodes_in_graph,
                                      ", number of nodes supported by QNN: ", num_of_supported_nodes);
  LOGS(logger, INFO) << summary_msg;

  // Print list of unsupported nodes to the ERROR logger if the CPU EP
  // has been disabled for this inference session.
  if (!is_qnn_ctx_model && disable_cpu_ep_fallback_ && num_nodes_in_graph != num_of_supported_nodes) {
    LOGS(logger, ERROR) << "Unsupported nodes in QNN EP: " << get_unsupported_node_names();
  }

  return result;
}

DataLayout QNNExecutionProvider::GetPreferredLayout() const {
  return DataLayout::NHWC;
}

Status QNNExecutionProvider::CreateComputeFunc(std::vector<NodeComputeInfo>& node_compute_funcs,
                                               const logging::Logger& logger) {
  NodeComputeInfo compute_info;
  compute_info.create_state_func = [&](ComputeContext* context, FunctionState* state) {
    LOGS(logger, VERBOSE) << "compute_info.create_state_func context->node_name: " << context->node_name;
    *state = qnn_models_[context->node_name].get();
    return 0;
  };

  compute_info.release_state_func = [](FunctionState state) {
    // the 'state' is a qnn::QnnModel managed by unique_ptr
    ORT_UNUSED_PARAMETER(state);
  };

  compute_info.compute_func = [](FunctionState state, const OrtApi*, OrtKernelContext* context) {
    Ort::KernelContext ctx(context);
    qnn::QnnModel* model = reinterpret_cast<qnn::QnnModel*>(state);
    Status result = model->ExecuteGraph(ctx);
    return result;
  };

  node_compute_funcs.push_back(compute_info);

  return Status::OK();
}

void QNNExecutionProvider::InitQnnGraphConfigs(qnn::QnnConfigsBuilder<QnnGraph_Config_t, QnnHtpGraph_CustomConfig_t>& configs_builder) const {
  if (qnn_backend_manager_->GetQnnBackendType() == qnn::QnnBackendType::HTP) {
    if (htp_graph_finalization_opt_mode_ != qnn::HtpGraphFinalizationOptimizationMode::kDefault) {
      QnnHtpGraph_CustomConfig_t& htp_graph_opt_config = configs_builder.PushCustomConfig();
      htp_graph_opt_config.option = QNN_HTP_GRAPH_CONFIG_OPTION_OPTIMIZATION;
      htp_graph_opt_config.optimizationOption.type = QNN_HTP_GRAPH_OPTIMIZATION_TYPE_FINALIZE_OPTIMIZATION_FLAG;
      htp_graph_opt_config.optimizationOption.floatValue = static_cast<float>(htp_graph_finalization_opt_mode_);

      QnnGraph_Config_t& graph_opt_config = configs_builder.PushConfig();
      graph_opt_config.option = QNN_GRAPH_CONFIG_OPTION_CUSTOM;
      graph_opt_config.customConfig = &htp_graph_opt_config;
    }

    if (vtcm_size_in_mb_ > 0) {
      QnnHtpGraph_CustomConfig_t& htp_graph_opt_config_vtcm = configs_builder.PushCustomConfig();
      htp_graph_opt_config_vtcm.option = QNN_HTP_GRAPH_CONFIG_OPTION_VTCM_SIZE;
      htp_graph_opt_config_vtcm.vtcmSizeInMB = static_cast<uint32_t>(vtcm_size_in_mb_);

      QnnGraph_Config_t& graph_opt_config_vtcm = configs_builder.PushConfig();
      graph_opt_config_vtcm.option = QNN_GRAPH_CONFIG_OPTION_CUSTOM;
      graph_opt_config_vtcm.customConfig = &htp_graph_opt_config_vtcm;
    }

    if (enable_HTP_FP16_precision_) {
      QnnHtpGraph_CustomConfig_t& htp_graph_precision_config = configs_builder.PushCustomConfig();
      htp_graph_precision_config.option = QNN_HTP_GRAPH_CONFIG_OPTION_PRECISION;
      htp_graph_precision_config.precision = QNN_PRECISION_FLOAT16;

      QnnGraph_Config_t& graph_precision_config = configs_builder.PushConfig();
      graph_precision_config.option = QNN_GRAPH_CONFIG_OPTION_CUSTOM;
      graph_precision_config.customConfig = &htp_graph_precision_config;
    }
  }
}

Status QNNExecutionProvider::CompileFromOrtGraph(const std::vector<FusedNodeAndGraph>& fused_nodes_and_graphs,
                                                 std::vector<NodeComputeInfo>& node_compute_funcs,
                                                 const logging::Logger& logger) {
  for (const auto& fused_node_and_graph : fused_nodes_and_graphs) {
    Node& fused_node = fused_node_and_graph.fused_node;
    const onnxruntime::GraphViewer& graph_viewer(fused_node_and_graph.filtered_graph);

    std::unique_ptr<qnn::QnnModel> qnn_model = std::make_unique<qnn::QnnModel>(logger,
                                                                               qnn_backend_manager_.get());

    qnn::QnnConfigsBuilder<QnnGraph_Config_t, QnnHtpGraph_CustomConfig_t> graph_configs_builder(QNN_GRAPH_CONFIG_INIT,
                                                                                                QNN_HTP_GRAPH_CUSTOM_CONFIG_INIT);
    InitQnnGraphConfigs(graph_configs_builder);

    ORT_RETURN_IF_ERROR(qnn_model->ComposeGraph(graph_viewer, fused_node, graph_configs_builder.GetQnnConfigs()));
    ORT_RETURN_IF_ERROR(qnn_model->FinalizeGraphs());
    ORT_RETURN_IF_ERROR(qnn_model->SetupQnnInputOutput());

    LOGS(logger, VERBOSE) << "fused node name: " << fused_node.Name();
    qnn_models_.emplace(fused_node.Name(), std::move(qnn_model));

    ORT_RETURN_IF_ERROR(CreateComputeFunc(node_compute_funcs, logger));
  }
  return Status::OK();
}

Status QNNExecutionProvider::Compile(const std::vector<FusedNodeAndGraph>& fused_nodes_and_graphs,
                                     std::vector<NodeComputeInfo>& node_compute_funcs) {
  const auto& logger = *GetLogger();

  bool is_qnn_ctx_model = qnn::IsFusedGraphHasCtxNode(fused_nodes_and_graphs);

  onnxruntime::PathString context_cache_path;
  bool is_ctx_file_exist = false;
  if (is_qnn_ctx_model || context_cache_enabled_) {
    const onnxruntime::GraphViewer& graph_viewer_0(fused_nodes_and_graphs[0].filtered_graph);
    is_ctx_file_exist = qnn::ValidateContextCacheFilePath(is_qnn_ctx_model,
                                                          context_cache_path_cfg_,
                                                          graph_viewer_0.ModelPath().native(),
                                                          context_cache_path);
  }

  ORT_RETURN_IF(is_ctx_file_exist && !is_qnn_ctx_model && context_cache_enabled_,
                "The inference session is created from normal ONNX model. And an EP context model file is provided and existed. ",
                "Please remove the EP context model manually if you want to re-generate it.");

  if (is_qnn_ctx_model) {
    // Table<EPContext node name, QnnModel>, the node name is the graph_meta_id (old) created from user model which used to generate the EP context model
    // for this session (created from an EP context model), the graph_meta_id is new
    std::unordered_map<std::string, std::unique_ptr<qnn::QnnModel>> qnn_models;

    std::vector<int> main_context_pos_list;
    ORT_RETURN_IF_ERROR(qnn::GetMainContextNode(fused_nodes_and_graphs, qnn_backend_manager_.get(),
                                                logger, main_context_pos_list, qnn_models));

    for (auto main_context_pos : main_context_pos_list) {
      const onnxruntime::GraphViewer& main_ctx_graph_viewer(fused_nodes_and_graphs[main_context_pos].filtered_graph);
      // Create QNN context from the cached binary, deserialize the QNN graph from the binary
      ORT_RETURN_IF_ERROR(qnn::LoadQnnCtxFromOnnxGraph(main_ctx_graph_viewer,
                                                       context_cache_path,
                                                       qnn_backend_manager_.get(),
                                                       qnn_models,
                                                       logger));
    }

    for (auto fused_node_and_graph : fused_nodes_and_graphs) {
      const onnxruntime::GraphViewer& graph_viewer(fused_node_and_graph.filtered_graph);
      const auto& ep_context_node = graph_viewer.Nodes().begin();
      const Node& fused_node = fused_node_and_graph.fused_node;
      const std::string& graph_meta_id = fused_node.Name();
      std::string key = ep_context_node->Name();
      ORT_RETURN_IF(qnn_models.find(key) == qnn_models.end(), key + " key name not exist in table qnn_models.");
      auto qnn_model = std::move(qnn_models[key]);
      ORT_RETURN_IF_ERROR(qnn_model->SetGraphInputOutputInfo(graph_viewer, fused_node));
      ORT_RETURN_IF_ERROR(qnn_model->SetupQnnInputOutput());

      // fused node name is QNNExecutionProvider_QNN_[hash_id]_[id]
      // the name here must be same with context->node_name in compute_info
      qnn_models_.emplace(graph_meta_id, std::move(qnn_model));

      ORT_RETURN_IF_ERROR(CreateComputeFunc(node_compute_funcs, logger));
    }

    return Status::OK();
  }

  ORT_RETURN_IF_ERROR(CompileFromOrtGraph(fused_nodes_and_graphs, node_compute_funcs, logger));
  // Generate QNN context model if it's QDQ model + context_cache_enabled=true + not exist already
  if (!is_qnn_ctx_model && context_cache_enabled_ && !is_ctx_file_exist) {
    // All partitioned graph share single QNN context, included in the same context binary
    uint64_t buffer_size(0);
    auto context_buffer = qnn_backend_manager_->GetContextBinaryBuffer(buffer_size);
    qnn_ep_context_model_ = std::make_unique<Model>("qnn_ep_context_model", false, logger);
    ORT_RETURN_IF_ERROR(qnn::CreateEPContextNodes(qnn_ep_context_model_.get(),
                                                  context_buffer.get(),
                                                  buffer_size,
                                                  qnn_backend_manager_->GetSdkVersion(),
                                                  fused_nodes_and_graphs,
                                                  qnn_models_,
                                                  context_cache_path,
                                                  qnn_context_embed_mode_,
                                                  logger));
  }
  return Status::OK();
}

const InlinedVector<const Node*> QNNExecutionProvider::GetEpContextNodes() const {
  InlinedVector<const Node*> ep_context_nodes;
  if (qnn_ep_context_model_) {
    const auto& graph = qnn_ep_context_model_->MainGraph();
    for (const auto& node : graph.Nodes()) {
      ep_context_nodes.push_back(graph.GetNode(node.Index()));
    }
  }

  return ep_context_nodes;
}

QNNExecutionProvider::PerThreadContext::PerThreadContext(qnn::QnnBackendManager* qnn_backend_manager,
                                                         uint32_t device_id,
                                                         uint32_t core_id,
                                                         qnn::HtpPerformanceMode default_htp_performance_mode,
                                                         uint32_t default_rpc_control_latency)
    : qnn_backend_manager_(qnn_backend_manager) {
  Status rt = qnn_backend_manager_->CreateHtpPowerCfgId(device_id, core_id, htp_power_config_id_);
  is_htp_power_config_id_valid_ = rt.IsOK();
  // default_htp_performance_mode and default_rpc_control_latency are from QNN EP option.
  // set it once only for each thread as default so user don't need to set it for every session run
  if (is_htp_power_config_id_valid_) {
    if (qnn::HtpPerformanceMode::kHtpDefault != default_htp_performance_mode) {
      ORT_IGNORE_RETURN_VALUE(qnn_backend_manager_->SetHtpPowerConfig(htp_power_config_id_,
                                                                      default_htp_performance_mode));
    }
    if (default_rpc_control_latency > 0) {
      ORT_IGNORE_RETURN_VALUE(qnn_backend_manager_->SetRpcControlLatency(htp_power_config_id_,
                                                                         default_rpc_control_latency));
    }
  }
}

QNNExecutionProvider::PerThreadContext::~PerThreadContext() {
  if (is_htp_power_config_id_valid_) {
    ORT_IGNORE_RETURN_VALUE(qnn_backend_manager_->DestroyHTPPowerConfigID(htp_power_config_id_));
  }
}

QNNExecutionProvider::PerThreadContext& QNNExecutionProvider::GetPerThreadContext() const {
  const auto& per_thread_context_cache = PerThreadContextCache();

  // try to use cached context
  auto cached_context_it = per_thread_context_cache->find(this);
  if (cached_context_it != per_thread_context_cache->end()) {
    auto cached_context = cached_context_it->second.lock();
    ORT_ENFORCE(cached_context);
    return *cached_context;
  }

  // get context and update cache
  std::shared_ptr<PerThreadContext> context;
  {
    std::lock_guard<OrtMutex> lock(context_state_.mutex);

    // get or create a context
    if (context_state_.retired_context_pool.empty()) {
      uint32_t core_id = 0;
      context = std::make_shared<PerThreadContext>(qnn_backend_manager_.get(), device_id_, core_id,
                                                   default_htp_performance_mode_, default_rpc_control_latency_);
    } else {
      context = context_state_.retired_context_pool.back();
      context_state_.retired_context_pool.pop_back();
    }

    // insert into active_contexts, should not already be present
    const auto active_contexts_insert_result = context_state_.active_contexts.insert(context);
    ORT_ENFORCE(active_contexts_insert_result.second);

    // insert into caches_to_update_on_destruction, may already be present
    ORT_IGNORE_RETURN_VALUE(context_state_.caches_to_update_on_destruction.insert(per_thread_context_cache));
  }

  per_thread_context_cache->insert(std::make_pair(this, context));

  return *context;
}

void QNNExecutionProvider::ReleasePerThreadContext() const {
  const auto& per_thread_context_cache = PerThreadContextCache();

  auto cached_context_it = per_thread_context_cache->find(this);
  ORT_ENFORCE(cached_context_it != per_thread_context_cache->end());
  auto cached_context = cached_context_it->second.lock();
  ORT_ENFORCE(cached_context);

  {
    std::lock_guard<OrtMutex> lock(context_state_.mutex);
    context_state_.active_contexts.erase(cached_context);
    context_state_.retired_context_pool.push_back(cached_context);
  }

  per_thread_context_cache->erase(cached_context_it);
}

Status QNNExecutionProvider::OnRunStart(const onnxruntime::RunOptions& run_options) {
  auto backend_type = qnn_backend_manager_->GetQnnBackendType();
  if (qnn::QnnBackendType::HTP != backend_type && qnn::QnnBackendType::DSP != backend_type) {
    return Status::OK();
  }

  std::string htp_perf_mode = "";
  qnn::HtpPerformanceMode htp_performance_mode = qnn::HtpPerformanceMode::kHtpDefault;
  if (run_options.config_options.TryGetConfigEntry(kOrtRunOptionsConfigQnnPerfMode, htp_perf_mode)) {
    // set power mode
    ParseHtpPerformanceMode(htp_perf_mode, htp_performance_mode);
  }

  std::string rpc_latency = "";
  uint32_t rpc_control_latency = 0;
  if (run_options.config_options.TryGetConfigEntry(kOrtRunOptionsConfigQnnRpcControlLatency, rpc_latency)) {
    rpc_control_latency = static_cast<uint32_t>(std::stoul(rpc_latency));
    LOGS_DEFAULT(VERBOSE) << "rpc_control_latency: " << rpc_control_latency;
  }

  if (GetPerThreadContext().IsHtpPowerConfigIdValid()) {
    if (qnn::HtpPerformanceMode::kHtpDefault != htp_performance_mode) {
      ORT_RETURN_IF_ERROR(qnn_backend_manager_->SetHtpPowerConfig(GetPerThreadContext().GetHtpPowerConfigId(),
                                                                  htp_performance_mode));
    }

    if (rpc_control_latency > 0) {
      ORT_RETURN_IF_ERROR(qnn_backend_manager_->SetRpcControlLatency(GetPerThreadContext().GetHtpPowerConfigId(),
                                                                     rpc_control_latency));
    }
  }

  return Status::OK();
}

Status QNNExecutionProvider::OnRunEnd(bool /*sync_stream*/, const onnxruntime::RunOptions& run_options) {
  auto backend_type = qnn_backend_manager_->GetQnnBackendType();
  if (qnn::QnnBackendType::HTP != backend_type && qnn::QnnBackendType::DSP != backend_type) {
    return Status::OK();
  }

  std::string htp_perf_mode = "";
  qnn::HtpPerformanceMode htp_performance_mode = qnn::HtpPerformanceMode::kHtpDefault;
  if (run_options.config_options.TryGetConfigEntry(kOrtRunOptionsConfigQnnPerfModePostRun, htp_perf_mode)) {
    // set power mode
    ParseHtpPerformanceMode(htp_perf_mode, htp_performance_mode);
  }

  if (qnn::HtpPerformanceMode::kHtpDefault != htp_performance_mode) {
    if (!GetPerThreadContext().IsHtpPowerConfigIdValid()) {
      return Status::OK();
    }
    ORT_RETURN_IF_ERROR(qnn_backend_manager_->SetHtpPowerConfig(GetPerThreadContext().GetHtpPowerConfigId(),
                                                                htp_performance_mode));
  }

  return Status::OK();
}
}  // namespace onnxruntime<|MERGE_RESOLUTION|>--- conflicted
+++ resolved
@@ -682,11 +682,7 @@
 
   // Create partitions from supported nodes.
   std::vector<std::unique_ptr<ComputeCapability>> partitions = utils::CreateSupportedPartitions(
-<<<<<<< HEAD
-      graph_viewer, supported_nodes, {}, gen_metadef_name, QNN, kQnnExecutionProvider, &node_unit_map, true, enable_htp_weight_sharing_);
-=======
-      graph_viewer, supported_nodes, {}, gen_metadef_name, QNN, kQnnExecutionProvider, &node_unit_map);
->>>>>>> b03c9496
+      graph_viewer, supported_nodes, {}, gen_metadef_name, QNN, kQnnExecutionProvider, &node_unit_map, false, enable_htp_weight_sharing_);
 
   // Filter out partitions that consist of a single QuantizeLinear or DequantizeLinear node.
   // We also count the number of supported nodes in all valid partitions.
