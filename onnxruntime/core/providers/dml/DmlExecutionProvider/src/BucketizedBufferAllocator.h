--- conflicted
+++ resolved
@@ -66,8 +66,6 @@
 
         AllocationInfo* GetAllocationInfo(const TaggedPointer& taggedPointer);
 
-        void* Alloc(size_t size_in_bytes);
-        void Free(void* ptr);
         void FreeResource(AllocationInfo* allocInfo, uint64_t pooledResourceId);
         uint64_t ComputeRequiredSize(size_t size);
         bool TilingEnabled() const { return tiling_enabled_; };
@@ -82,14 +80,9 @@
             std::unique_ptr<BucketizedBufferAllocator>&& subAllocator);
 
         void SetDefaultRoundingMode(AllocatorRoundingMode roundingMode);
+        void* Alloc(size_t size);
+        void Free(void* p);
 
-<<<<<<< HEAD
-=======
-    public: // onnxruntime::IAllocator
-        void* Alloc(size_t size) final;
-        void Free(void* p) final;
-
->>>>>>> 322237f4
     private:
         static const uint32_t c_minResourceSizeExponent = 16; // 2^16 = 64KB
 
