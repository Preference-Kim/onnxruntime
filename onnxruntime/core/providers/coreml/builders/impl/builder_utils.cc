// Copyright (c) Microsoft Corporation. All rights reserved.
// Licensed under the MIT License.

#include "core/providers/coreml/builders/impl/builder_utils.h"

#include "core/common/narrow.h"
#include "core/framework/tensorprotoutils.h"
#include "core/providers/coreml/builders/coreml_spec.h"
#include "core/providers/coreml/builders/helper.h"
#include "core/providers/coreml/builders/model_builder.h"
#include "core/providers/shared/utils/utils.h"
#include "core/optimizer/initializer.h"

using namespace COREML_SPEC;

namespace onnxruntime {
namespace coreml {

Status ComputeConvPads(const std::vector<int64_t> input_shape,
                       const int64_t weight_size_y,
                       const int64_t weight_size_x,
                       const std::vector<int64_t>& onnx_pads,
                       const std::vector<int64_t>& onnx_strides,
                       const std::vector<int64_t>& onnx_dilations,
                       AutoPadType auto_pad_type,
                       std::vector<int64_t>& pads_out) {
  const int64_t input_size_y = input_shape[2];
  const int64_t input_size_x = input_shape[3];
  const int64_t stride_y = onnx_strides[0];
  const int64_t stride_x = onnx_strides[1];
  const int64_t dilation_y = onnx_dilations[0];
  const int64_t dilation_x = onnx_dilations[1];

  int64_t padding_top = onnx_pads[0];
  int64_t padding_bottom = onnx_pads[2];
  int64_t padding_left = onnx_pads[1];
  int64_t padding_right = onnx_pads[3];

  ORT_RETURN_IF_ERROR(ComputePad(input_size_y,
                                 stride_y, weight_size_y, dilation_y,
                                 auto_pad_type,
                                 padding_top, padding_bottom));
  ORT_RETURN_IF_ERROR(ComputePad(input_size_x,
                                 stride_x, weight_size_x, dilation_x,
                                 auto_pad_type,
                                 padding_left, padding_right));

  pads_out = {padding_top, padding_left, padding_bottom, padding_right};

  return Status::OK();
}

Status HandleAutoPad(const std::vector<int64_t> input_shape,
                     const int64_t weight_size_y,
                     const int64_t weight_size_x,
                     const std::vector<int64_t>& onnx_pads,
                     const std::vector<int64_t>& onnx_strides,
                     const std::vector<int64_t>& onnx_dilations,
                     AutoPadType auto_pad_type,
                     AutoPadType& auto_pad_type_out) {
  auto_pad_type_out = auto_pad_type;
  if (auto_pad_type == AutoPadType::NOTSET && onnx_dilations == std::vector<int64_t>{1, 1} &&
      // ComputeConvPads() only handles known dimensions of input_shape[2] and input_shape[3]
      input_shape[2] != -1 && input_shape[3] != -1) {
    {
      std::vector<int64_t> same_upper_pads;
      ORT_RETURN_IF_ERROR(ComputeConvPads(input_shape, weight_size_y, weight_size_x,
                                          onnx_pads, onnx_strides, onnx_dilations,
                                          AutoPadType::SAME_UPPER, same_upper_pads));
      if (onnx_pads == same_upper_pads) {
        auto_pad_type_out = AutoPadType::SAME_UPPER;
        return Status::OK();
      }
    }

    {
      std::vector<int64_t> same_lower_pads;
      ORT_RETURN_IF_ERROR(ComputeConvPads(input_shape, weight_size_y, weight_size_x,
                                          onnx_pads, onnx_strides, onnx_dilations,
                                          AutoPadType::SAME_LOWER, same_lower_pads));
      if (onnx_pads == same_lower_pads) {
        auto_pad_type_out = AutoPadType::SAME_LOWER;
        return Status::OK();
      }
    }
  }

  return Status::OK();
}

Status CreateCoreMLWeight(CoreML::Specification::WeightParams& weight,
                          const ONNX_NAMESPACE::TensorProto& tensor) {
  const auto data_type = tensor.data_type();
  Initializer unpacked_tensor(tensor);
  switch (data_type) {
    case ONNX_NAMESPACE::TensorProto_DataType_FLOAT:
      CreateCoreMLWeight(weight, unpacked_tensor.DataAsSpan<float>());
      break;
    case ONNX_NAMESPACE::TensorProto_DataType_INT32:
      CreateCoreMLWeight(weight, unpacked_tensor.DataAsSpan<int32_t>());
      break;
    case ONNX_NAMESPACE::TensorProto_DataType_INT64:
      CreateCoreMLWeight(weight, unpacked_tensor.DataAsSpan<int64_t>());
      break;
    default:
      return ORT_MAKE_STATUS(ONNXRUNTIME, INVALID_ARGUMENT,
                             "The initializer of graph has unsupported type, name: ",
                             tensor.name(), " type: ", data_type);
  }
  return Status::OK();
}

void CreateCoreMLWeight(CoreML::Specification::WeightParams& weight, gsl::span<const float> data) {
  weight.mutable_floatvalue()->Assign(data.begin(), data.end());
}

namespace {
template <typename T>
void CreateCoreMLWeightConvertingDataToFloats(CoreML::Specification::WeightParams& weight, gsl::span<const T> data) {
  google::protobuf::RepeatedField<float> weight_floats{};
  weight_floats.Reserve(narrow<int>(data.size()));
  std::transform(data.begin(), data.end(), google::protobuf::RepeatedFieldBackInserter(&weight_floats),
                 [](T v) { return narrow<float>(v); });
  *weight.mutable_floatvalue() = std::move(weight_floats);
}
}  // namespace

void CreateCoreMLWeight(CoreML::Specification::WeightParams& weight, gsl::span<const int32_t> data) {
  CreateCoreMLWeightConvertingDataToFloats(weight, data);
}

void CreateCoreMLWeight(CoreML::Specification::WeightParams& weight, gsl::span<const int64_t> data) {
  CreateCoreMLWeightConvertingDataToFloats(weight, data);
}

#if defined(COREML_ENABLE_MLPROGRAM)
//
// ML Program Utils
//

namespace {
void SetTensorTypeInfo(MILSpec::TensorType& tensor_type, MILSpec::DataType data_type,
                       std::optional<gsl::span<const int64_t>> shape, bool convert_scalar = false) {
  tensor_type.set_datatype(data_type);
  if (shape) {
    auto rank = shape->size();
    if (convert_scalar && rank == 0) {
      // CoreML scalar has shape {1}
      tensor_type.set_rank(1);
      tensor_type.add_dimensions()->mutable_constant()->set_size(1);
    } else {
      tensor_type.set_rank(rank);
      for (const auto& dim : *shape) {
        if (dim >= 0) {
          tensor_type.add_dimensions()->mutable_constant()->set_size(narrow<int32_t>(dim));
        } else {
          tensor_type.add_dimensions()->mutable_unknown()->set_variadic(false);
        }
      }
    }
  }
}

void SetTensorTypeInfo(MILSpec::TensorType& tensor_type, MILSpec::DataType data_type,
                       const ONNX_NAMESPACE::TensorShapeProto* shape, bool convert_scalar = false) {
  tensor_type.set_datatype(data_type);

  if (shape) {
    auto rank = shape->dim_size();
    if (convert_scalar && rank == 0) {
      // CoreML scalar has shape {1}
      tensor_type.set_rank(1);
      tensor_type.add_dimensions()->mutable_constant()->set_size(1);
    } else {
      tensor_type.set_rank(rank);
      for (const auto& dim : shape->dim()) {
        if (dim.has_dim_value()) {
          tensor_type.add_dimensions()->mutable_constant()->set_size(narrow<int32_t>(dim.dim_value()));
        } else {
          tensor_type.add_dimensions()->mutable_unknown()->set_variadic(false);
        }
      }
    }
  }
}

template <typename T1, typename T2 = T1>
void CopyDataToTensorValue(MILSpec::TensorValue& tensor_value, gsl::span<const T1> data) {
  // need a 'false' that is dependent on the template types to make gcc happy and give a meaningful error message.
  static_assert(false_for_T<T1> && false_for_T<T2>, "Unsupported data type");  // add specializations below as needed
}

template <>
void CopyDataToTensorValue<float>(MILSpec::TensorValue& tensor_value, gsl::span<const float> data) {
  tensor_value.mutable_floats()->mutable_values()->Add(data.begin(), data.end());
}

template <>
void CopyDataToTensorValue<int32_t>(MILSpec::TensorValue& tensor_value, gsl::span<const int32_t> data) {
  tensor_value.mutable_ints()->mutable_values()->Add(data.begin(), data.end());
}

template <>
void CopyDataToTensorValue<std::string>(MILSpec::TensorValue& tensor_value, gsl::span<const std::string> data) {
  tensor_value.mutable_strings()->mutable_values()->Add(data.begin(), data.end());
}

// copy int64_t (used by ONNX for strides/indexes/etc.) to int32_t (used by CoreML)
template <>
void CopyDataToTensorValue<int64_t, int32_t>(MILSpec::TensorValue& tensor_value, gsl::span<const int64_t> data) {
  auto& int32_out = *tensor_value.mutable_ints()->mutable_values();
  int32_out.Reserve(narrow<int32_t>(data.size()));
  for (const int64_t v : data) {
    int32_out.AddAlreadyReserved(narrow<int32_t>(v));
  }
}

template <>
void CopyDataToTensorValue<bool>(MILSpec::TensorValue& tensor_value, gsl::span<const bool> data) {
  tensor_value.mutable_bools()->mutable_values()->Add(data.begin(), data.end());
}

}  // namespace

MILSpec::DataType OnnxDataTypeToMILSpec(int onnx_type) {
  switch (static_cast<ONNX_NAMESPACE::TensorProto_DataType>(onnx_type)) {
    case ONNX_NAMESPACE::TensorProto_DataType_FLOAT:
      return MILSpec::DataType::FLOAT32;
    case ONNX_NAMESPACE::TensorProto_DataType_DOUBLE:
      return MILSpec::DataType::FLOAT64;
    case ONNX_NAMESPACE::TensorProto_DataType_BFLOAT16:
      return MILSpec::DataType::BFLOAT16;
    case ONNX_NAMESPACE::TensorProto_DataType_FLOAT16:
      return MILSpec::DataType::FLOAT16;

    case ONNX_NAMESPACE::TensorProto_DataType_INT8:
      return MILSpec::DataType::INT8;
    case ONNX_NAMESPACE::TensorProto_DataType_INT16:
      return MILSpec::DataType::INT16;
    case ONNX_NAMESPACE::TensorProto_DataType_INT32:
      return MILSpec::DataType::INT32;
    case ONNX_NAMESPACE::TensorProto_DataType_INT64:
      return MILSpec::DataType::INT64;

    case ONNX_NAMESPACE::TensorProto_DataType_UINT8:
      return MILSpec::DataType::UINT8;
    case ONNX_NAMESPACE::TensorProto_DataType_UINT16:
      return MILSpec::DataType::UINT16;
    case ONNX_NAMESPACE::TensorProto_DataType_UINT32:
      return MILSpec::DataType::UINT32;
    case ONNX_NAMESPACE::TensorProto_DataType_UINT64:
      return MILSpec::DataType::UINT64;

    case ONNX_NAMESPACE::TensorProto_DataType_BOOL:
      return MILSpec::DataType::BOOL;
    case ONNX_NAMESPACE::TensorProto_DataType_STRING:
      return MILSpec::DataType::STRING;
    default:
      ORT_THROW("Unsupported data type: ", onnx_type);
  }
}

template <typename T1, typename T2>
MILSpec::Value CreateTensorValue(const gsl::span<const T1> data,
                                 std::optional<gsl::span<const int64_t>> shape) {
  MILSpec::Value value;
  MILSpec::TensorType& tensor_type = *value.mutable_type()->mutable_tensortype();

  if (shape) {
    SetTensorTypeInfo(tensor_type, DataTypeToMILSpec<T2>(), *shape);
  } else {
    // infer as 1D shape
    std::vector<int64_t> coreml_shape{narrow<int64_t>(data.size())};
    SetTensorTypeInfo(tensor_type, DataTypeToMILSpec<T2>(), coreml_shape);
  }

  MILSpec::TensorValue& tensor_value = *value.mutable_immediatevalue()->mutable_tensor();
  CopyDataToTensorValue<T1, T2>(tensor_value, data);

  return value;
}

template <typename T>
MILSpec::Value CreateScalarTensorValue(const T& data) {
  gsl::span<const T> data_span{&data, 1};
  std::vector<int64_t> shape = {};  // empty for scalar
  return CreateTensorValue<T>(data_span, shape);
}

// explicit specializations for types we handle so the implementation can be in the .cc file
template MILSpec::Value CreateTensorValue<int64_t, int32_t>(gsl::span<const int64_t> data,
                                                            std::optional<gsl::span<const int64_t>> shape);

template MILSpec::Value CreateScalarTensorValue(const float& data);
template MILSpec::Value CreateScalarTensorValue(const int32_t& data);
template MILSpec::Value CreateScalarTensorValue(const std::string& data);
template MILSpec::Value CreateScalarTensorValue(const bool& data);

COREML_SPEC::MILSpec::NamedValueType CreateNamedTensorValueType(const NodeArg& node_arg, bool convert_scalar) {
  MILSpec::NamedValueType nvt;
  nvt.set_name(node_arg.Name());
  MILSpec::TensorType& tensor_type = *nvt.mutable_type()->mutable_tensortype();

  SetTensorTypeInfo(tensor_type, OnnxDataTypeToMILSpec(node_arg.TypeAsProto()->tensor_type().elem_type()),
                    node_arg.Shape(), convert_scalar);

  return nvt;
}

void AddOperationInput(MILSpec::Operation& op, std::string_view input_name, std::string_view value_name) {
  MILSpec::Argument arg;
  arg.mutable_arguments()->Add()->set_name(std::string(value_name));

  (*op.mutable_inputs())[input_name] = std::move(arg);
}

<<<<<<< HEAD
void AddOperationInputs(MILSpec::Operation& op, std::string_view input_name,
                        const std::vector<std::string_view>& value_names) {
  MILSpec::Argument& arg = (*op.mutable_inputs())[input_name];
  for (const auto& value : value_names) {
    arg.mutable_arguments()->Add()->set_name(std::string(value));
  }
}

void AddIntermediateOperationOutput(COREML_SPEC::MILSpec::Operation& op, const std::string& name,
                                    int32_t element_type, std::optional<gsl::span<const int64_t>> shape) {
  auto& outputs = *op.mutable_outputs();
  auto& output_arg = *outputs.Add();
  output_arg.set_name(name);
=======
void AddIntermediateOperationOutput(COREML_SPEC::MILSpec::Operation& op, const std::string& output_name,
                                    int32_t element_type, std::optional<gsl::span<const int64_t>> shape) {
  auto& outputs = *op.mutable_outputs();
  auto& output_arg = *outputs.Add();
  output_arg.set_name(output_name);
>>>>>>> fdd23e65

  MILSpec::ValueType& value = *output_arg.mutable_type();
  MILSpec::TensorType& tensor_type = *value.mutable_tensortype();

  SetTensorTypeInfo(tensor_type, OnnxDataTypeToMILSpec(element_type), shape, /*convert_scalar*/ true);
}

void AddOperationOutput(COREML_SPEC::MILSpec::Operation& op, const NodeArg& output,
                        std::optional<int32_t> override_element_type) {
  auto& outputs = *op.mutable_outputs();
  auto& output_arg = *outputs.Add();
  output_arg.set_name(output.Name());

  MILSpec::ValueType& value = *output_arg.mutable_type();
  MILSpec::TensorType& tensor_type = *value.mutable_tensortype();

  auto elem_type = override_element_type ? *override_element_type
                                         : output.TypeAsProto()->tensor_type().elem_type();

  SetTensorTypeInfo(tensor_type, OnnxDataTypeToMILSpec(elem_type), output.Shape(), /*convert_scalar*/ true);
}

void AddPadTypeAndPads(COREML_SPEC::MILSpec::Operation& op, ModelBuilder& model_builder, std::string_view op_type,
                       const NodeAttrHelper& helper, int num_spatial_dims) {
  AutoPadType auto_pad_type = StringToAutoPadType(helper.Get("auto_pad", "NOTSET"));

  // pad type (string)
  //   valid - no pads  (ONNX auto_pad VALID)
  //   custom - pads input  (ONNX NOTSET)
  //   same - inferred to be `d_out[i] = ceil(d_in[i] / strides[i])`  (assuming == ONNX SAME_UPPER)
  //   same_lower - as per same but any extra rows/cols are added at top/left if padding is odd (ONNX SAME_LOWER)
  //
  // TODO: See if we want to update HandleAutoPad to support 1D (and 3D) so we can infer if an autopad value
  //       can be used. TBD if that provides any performance benefit with ML Program though as CoreML could
  //       potentially do that same optimization internally.
  switch (auto_pad_type) {
    case AutoPadType::NOTSET: {
      // use `pads` attribute.
      auto onnx_pads = helper.GetInt64s("pads");  // 'pads' are used if auto_pad is NOTSET
      if (onnx_pads) {
        AddOperationInput(op, "pad_type",
                          model_builder.AddScalarConstant(op_type, "pad_type", std::string("custom")));

        // need to re-order from x1_start, x2_start..., x1_end, x2_end... to
        // x1_start, x1_end, x2_start, x2_end,...
        size_t num_pads = onnx_pads->size();
        size_t num_dims = num_pads / 2;
        std::vector<int64_t> reordered_pads(num_pads, 0);
        for (size_t i = 0; i < num_pads; ++i) {
          auto cur_dim = i % num_dims;
          if (i < num_dims) {  // start values
            reordered_pads[cur_dim * 2] = (*onnx_pads)[i];
          } else {  // end values
            reordered_pads[cur_dim * 2 + 1] = (*onnx_pads)[i];
          }
        }

        AddOperationInput(op, "pad", model_builder.AddConstant(op_type, "pad", reordered_pads));

        break;
      }

      // fall through if explicit pads were not provided as the default value for `pads` is all zeros,
      // which is the same as 'valid' padding.
      [[fallthrough]];
    }
    case AutoPadType::VALID:
      AddOperationInput(op, "pad_type",
                        model_builder.AddScalarConstant(op_type, "pad_type", std::string("valid")));

      break;
    case AutoPadType::SAME_UPPER:
    case AutoPadType::SAME_LOWER: {
      const auto pad_type = (auto_pad_type == AutoPadType::SAME_UPPER ? "same" : "same_lower");
      AddOperationInput(op, "pad_type",
                        model_builder.AddScalarConstant(op_type, "pad_type", std::string(pad_type)));

      // despite what the spec says, a 'pad' input seems to be required.
      // https://github.com/apple/coremltools/issues/2127
      // Provide the default value as that's what coremltools does for conv/avg_pool/max_pool.
      std::vector<int64_t> ignored_pads(num_spatial_dims * 2, 0);
      AddOperationInput(op, "pad", model_builder.AddConstant(op_type, "pad", ignored_pads));

      break;
    }
  }
}
#endif  // defined(COREML_ENABLE_MLPROGRAM)
}  // namespace coreml
}  // namespace onnxruntime<|MERGE_RESOLUTION|>--- conflicted
+++ resolved
@@ -314,7 +314,6 @@
   (*op.mutable_inputs())[input_name] = std::move(arg);
 }
 
-<<<<<<< HEAD
 void AddOperationInputs(MILSpec::Operation& op, std::string_view input_name,
                         const std::vector<std::string_view>& value_names) {
   MILSpec::Argument& arg = (*op.mutable_inputs())[input_name];
@@ -323,18 +322,11 @@
   }
 }
 
-void AddIntermediateOperationOutput(COREML_SPEC::MILSpec::Operation& op, const std::string& name,
-                                    int32_t element_type, std::optional<gsl::span<const int64_t>> shape) {
-  auto& outputs = *op.mutable_outputs();
-  auto& output_arg = *outputs.Add();
-  output_arg.set_name(name);
-=======
 void AddIntermediateOperationOutput(COREML_SPEC::MILSpec::Operation& op, const std::string& output_name,
                                     int32_t element_type, std::optional<gsl::span<const int64_t>> shape) {
   auto& outputs = *op.mutable_outputs();
   auto& output_arg = *outputs.Add();
   output_arg.set_name(output_name);
->>>>>>> fdd23e65
 
   MILSpec::ValueType& value = *output_arg.mutable_type();
   MILSpec::TensorType& tensor_type = *value.mutable_tensortype();
