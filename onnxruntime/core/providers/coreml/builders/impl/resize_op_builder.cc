--- conflicted
+++ resolved
@@ -58,7 +58,6 @@
   if (!GetShape(*input_defs[0], input_shape, logger)) {
     return false;
   }
-<<<<<<< HEAD
 
   int64_t input_rank = input_shape.size();
 
@@ -67,16 +66,6 @@
     return false;
   }
 
-=======
-
-  int64_t input_rank = input_shape.size();
-
-  if (input_shape[input_rank - 2] == -1 || input_shape[input_rank - 1] == -1) {
-    LOGS(logger, VERBOSE) << "Resize with 'scales' requires the H and W dimensions to have fixed values";
-    return false;
-  }
-
->>>>>>> 3dd4e1ef
   const auto* scales_tensor = graph_viewer.GetConstantInitializer(input_defs[2]->Name());
   if (!scales_tensor) {
     LOGS(logger, VERBOSE) << "Resize 'scales' input must be a constant initializer";
@@ -106,15 +95,9 @@
   if (!GetShape(*input_defs[0], input_shape, logger)) {
     return false;
   }
-<<<<<<< HEAD
 
   int64_t input_rank = input_shape.size();
 
-=======
-
-  int64_t input_rank = input_shape.size();
-
->>>>>>> 3dd4e1ef
   const auto* sizes_tensor = graph_viewer.GetConstantInitializer(input_defs[3]->Name());
   if (!sizes_tensor) {
     LOGS(logger, VERBOSE) << "Resize 'sizes' input must be a constant initializer";
@@ -202,17 +185,12 @@
 
     std::string_view coreml_op_type;
     if (using_scales) {
-<<<<<<< HEAD
-      coreml_op_type = is_linear ? "upsample_bilinear" : "upsample_nearest_neighbor";
-    } else {
-=======
       // https://apple.github.io/coremltools/source/coremltools.converters.mil.mil.ops.defs.html#coremltools.converters.mil.mil.ops.defs.iOS15.image_resizing.upsample_bilinear
       // https://apple.github.io/coremltools/source/coremltools.converters.mil.mil.ops.defs.html#coremltools.converters.mil.mil.ops.defs.iOS15.image_resizing.upsample_nearest_neighbor
       coreml_op_type = is_linear ? "upsample_bilinear" : "upsample_nearest_neighbor";
     } else {
       // https://apple.github.io/coremltools/source/coremltools.converters.mil.mil.ops.defs.html#coremltools.converters.mil.mil.ops.defs.iOS15.image_resizing.resize_bilinear
       // https://apple.github.io/coremltools/source/coremltools.converters.mil.mil.ops.defs.html#coremltools.converters.mil.mil.ops.defs.iOS15.image_resizing.resize_nearest_neighbor
->>>>>>> 3dd4e1ef
       coreml_op_type = is_linear ? "resize_bilinear" : "resize_nearest_neighbor";
     }
 
@@ -233,10 +211,6 @@
         // we only allow these coord modes in the 'is supported' check,
         //   - half_pixel or pytorch_half_pixel with output size > 1 -> align_corners = false
         //   - align_corners -> align_corners = true
-<<<<<<< HEAD
-
-=======
->>>>>>> 3dd4e1ef
         bool align_corners = coord_trans_mode == "align_corners";
         AddOperationInput(*op, "align_corners",
                           model_builder.AddScalarConstant(coreml_op_type, "align_corners", align_corners));
@@ -285,7 +259,6 @@
     } else {
       coreml_upsample->set_mode(COREML_SPEC::UpsampleLayerParams_InterpolationMode_NN);
     }
-<<<<<<< HEAD
 
     if (using_scales) {
       coreml_upsample->add_scalingfactor(static_cast<int64_t>(output_scales[num_scales - 2]));
@@ -300,22 +273,6 @@
     *layer->mutable_input()->Add() = input_defs[0]->Name();
     *layer->mutable_output()->Add() = output_defs[0]->Name();
 
-=======
-
-    if (using_scales) {
-      coreml_upsample->add_scalingfactor(static_cast<int64_t>(output_scales[num_scales - 2]));
-      coreml_upsample->add_scalingfactor(static_cast<int64_t>(output_scales[num_scales - 1]));
-    } else {
-      auto scale_height = output_sizes[num_sizes - 2] / input_shape[input_rank - 2];
-      auto scale_width = output_sizes[num_sizes - 1] / input_shape[input_rank - 1];
-      coreml_upsample->add_scalingfactor(static_cast<int64_t>(scale_height));
-      coreml_upsample->add_scalingfactor(static_cast<int64_t>(scale_width));
-    }
-
-    *layer->mutable_input()->Add() = input_defs[0]->Name();
-    *layer->mutable_output()->Add() = output_defs[0]->Name();
-
->>>>>>> 3dd4e1ef
     model_builder.AddLayer(std::move(layer));
   }
 
@@ -392,7 +349,6 @@
   auto axes = GetAxes(helper, input_rank);
   std::vector<float> output_scales;
   std::vector<int64_t> output_sizes;
-<<<<<<< HEAD
 
   // make sure scales/sizes are constant initializers, and are only modifying the last two dimensions of the input.
   if (using_scales) {
@@ -400,35 +356,16 @@
       return false;
     }
 
-=======
-
-  // make sure scales/sizes are constant initializers, and are only modifying the last two dimensions of the input.
-  if (using_scales) {
-    if (!GetValidatedResizeScales(input_params.graph_viewer, node, axes, output_scales, logger)) {
-      return false;
-    }
-
->>>>>>> 3dd4e1ef
     size_t num_scales = output_scales.size();
     float scale_h = output_scales[num_scales - 2];
     float scale_w = output_scales[num_scales - 1];
 
-<<<<<<< HEAD
-    // NeuralNetwork supports upscale only with round numbers.
-    //
-    // ML Program results seem to match if round nubers are involved. When downscaling the scaling value should be
-    // 1 / <factor of input size>. e.g. if input size is 2, scaling value should be 0.5. if input size is 8, scaling
-    // factor could be 1/8, 1/4 or 1/2.
-    if (scale_h >= 1.f && scale_w >= 1.f) {
-      // upscale
-=======
     // NeuralNetwork supports upsample only with round numbers.
     //
     // ML Program results seem to match if round numbers are involved. When downsampling the scaling value should be
     // 1 / <factor of input size>. e.g. if input size is 8, scaling factor could be 1/8, 1/4 or 1/2.
     if (scale_h >= 1.f && scale_w >= 1.f) {
       // upsample (or no-op with both == 1.f that we won't bother special-casing)
->>>>>>> 3dd4e1ef
       if (roundf(scale_h) != scale_h) {
         LOGS(logger, VERBOSE) << "Resize: scale_h: " << scale_h << " is not a whole number";
         return false;
@@ -439,11 +376,7 @@
         return false;
       }
     } else if (scale_h <= 1.f && scale_w <= 1.f) {
-<<<<<<< HEAD
-      // downscale
-=======
       // downsample
->>>>>>> 3dd4e1ef
       if (input_params.create_mlprogram) {
         auto h_in = input_shape[input_rank - 2];
         auto w_in = input_shape[input_rank - 1];
