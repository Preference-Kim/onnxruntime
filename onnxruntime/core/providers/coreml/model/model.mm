// Copyright (c) Microsoft Corporation. All rights reserved.
// Licensed under the MIT License.

#include "core/providers/coreml/model/model.h"

#import <CoreML/CoreML.h>
#import <Foundation/Foundation.h>

#include <algorithm>
#include <cstdint>
#include <optional>
#include <unordered_map>
#include <vector>

#include "core/common/common.h"
#include <gsl/gsl>
#include "core/common/inlined_containers.h"
#include "core/common/logging/logging.h"
#include "core/common/narrow.h"
#include "core/common/span_utils.h"
#include "core/graph/onnx_protobuf.h"
#include "core/platform/env.h"
#include "core/providers/coreml/builders/helper.h"
#include "core/providers/coreml/coreml_provider_factory.h"
#include "core/providers/coreml/model/host_utils.h"
#include "core/providers/coreml/model/objc_str_utils.h"
#include "core/providers/coreml/shape_utils.h"

// force the linker to create a dependency on the CoreML framework so that in MAUI usage we don't need
// to manually do this
asm(".linker_option \"-framework\", \"CoreML\"");

using namespace onnxruntime;
using namespace onnxruntime::coreml;

namespace {
/**
 * Computes the static output shape used to allocate the output tensor.
 * `inferred_shape` is the inferred shape known at model compile time. It may contain dynamic dimensions (-1).
 * `coreml_static_shape` is the static output shape of the CoreML MLMultiArray output. It must NOT contain dynamic
 * dimensions.
 * Returns a static output shape which is `inferred_shape` with each of its dynamic dimensions replaced by the
 * corresponding static dimension from `coreml_static_shape`.
 */
InlinedVector<int64_t> GetStaticOutputShape(gsl::span<const int64_t> inferred_shape,
                                            gsl::span<const int64_t> coreml_static_shape,
                                            const logging::Logger& logger) {
  ORT_ENFORCE(IsStaticShape(coreml_static_shape),
              "CoreML output shape (", Shape2String(coreml_static_shape), ") is not static.");

  // return early if the shapes match
  if (std::equal(inferred_shape.begin(), inferred_shape.end(),
                 coreml_static_shape.begin(), coreml_static_shape.end())) {
    return InlinedVector<int64_t>(inferred_shape.begin(), inferred_shape.end());
  }

  if (inferred_shape.empty() && SpanEq(coreml_static_shape, AsSpan<int64_t>({1}))) {
    // Special case - inferred output shape is [] (scalar) and CoreML output shape is [1].
    // CoreML doesn't handle scalar multiarrays so we convert scalar inputs to shape [1] and do the reverse for scalar
    // outputs.
    return InlinedVector<int64_t>{};
  }

  ORT_ENFORCE(inferred_shape.size() == coreml_static_shape.size(),
              "CoreML static output shape (", Shape2String(coreml_static_shape),
              ") and inferred shape (", Shape2String(inferred_shape), ") have different ranks.");

  InlinedVector<int64_t> static_shape{};
  static_shape.reserve(inferred_shape.size());
  std::transform(inferred_shape.begin(), inferred_shape.end(),
                 coreml_static_shape.begin(),
                 std::back_inserter(static_shape),
                 [&](int64_t inferred_dim, int64_t coreml_static_dim) {
                   ORT_ENFORCE(inferred_dim == -1 || inferred_dim == coreml_static_dim,
                               "CoreML static output shape (", Shape2String(coreml_static_shape),
                               ") and inferred shape (", Shape2String(inferred_shape),
                               ") have an inconsistent static dimensions (", coreml_static_dim, " vs. ",
                               inferred_dim, ").");

                   return inferred_dim != -1 ? inferred_dim : coreml_static_dim;
                 });

  return static_shape;
}

Status CreateInputFeatureProvider(const std::unordered_map<std::string, OnnxTensorData>& inputs,
                                  const logging::Logger& logger,
                                  id<MLFeatureProvider> __autoreleasing* _Nonnull feature_provider_out,
                                  InlinedVector<std::unique_ptr<int32_t[]>>& conversion_buffers_out) {
  NSError* error = nil;
  InlinedVector<std::unique_ptr<int32_t[]>> conversion_buffers{};
  NSMutableDictionary* feature_dictionary = [NSMutableDictionary dictionaryWithCapacity:inputs.size()];

  // create a MLMultiArray feature for each input
  for (const auto& [name, onnx_tensor_data] : inputs) {
    const auto& shape = onnx_tensor_data.tensor_info.shape;

    NSMutableArray* shape_array = [NSMutableArray arrayWithCapacity:shape.size()];
    for (const auto dim : shape) {
      [shape_array addObject:[NSNumber numberWithLongLong:dim]];
    }

    NSMutableArray* strides_array = [NSMutableArray arrayWithCapacity:shape.size()];
    {
      int64_t stride = 1;
      for (size_t idx = 0; idx < shape.size(); ++idx) {
        const size_t idx_from_end = shape.size() - 1 - idx;
        [strides_array insertObject:[NSNumber numberWithLongLong:stride]
                            atIndex:0];

        stride *= shape[idx_from_end];
      }
    }

    MLMultiArrayDataType data_type;
    void* data_pointer = onnx_tensor_data.buffer;

    switch (onnx_tensor_data.tensor_info.data_type) {
      case ONNX_NAMESPACE::TensorProto_DataType_FLOAT: {
        data_type = MLMultiArrayDataTypeFloat32;
        break;
      }
      case ONNX_NAMESPACE::TensorProto_DataType_INT32: {
        data_type = MLMultiArrayDataTypeInt32;
        break;
      }
      case ONNX_NAMESPACE::TensorProto_DataType_INT64: {
        // CoreML doesn't support int64 input so convert to int32 input.
        data_type = MLMultiArrayDataTypeInt32;

        // Convert the data and store it in a buffer. Add the buffer to `conversion_buffers`.
        const auto num_elements = narrow<size_t>(ShapeSize(shape));
        const auto input_span = gsl::span{static_cast<const int64_t*>(onnx_tensor_data.buffer), num_elements};
        auto conversion_buffer = std::make_unique<int32_t[]>(num_elements);
        const auto conversion_span = gsl::span{conversion_buffer.get(), num_elements};
        std::transform(input_span.begin(), input_span.end(), conversion_span.begin(),
                       [](int64_t v) { return narrow<int32_t>(v); });

        conversion_buffers.emplace_back(std::move(conversion_buffer));
        data_pointer = conversion_buffers.back().get();

        break;
      }
      default: {
        return ORT_MAKE_STATUS(ONNXRUNTIME, FAIL, "Output data type is not supported, actual type: ",
                               onnx_tensor_data.tensor_info.data_type);
      }
    }

    MLMultiArray* multi_array = [[MLMultiArray alloc] initWithDataPointer:data_pointer
                                                                    shape:shape_array
                                                                 dataType:data_type
                                                                  strides:strides_array
                                                              deallocator:^(void* /* bytes */) {
                                                              }
                                                                    error:&error];
    ORT_RETURN_IF(error != nil || multi_array == nil,
                  "Failed to create MLMultiArray for feature: ", name,
                  (error != nil) ? MakeString(", error: ", [[error localizedDescription] UTF8String]) : "");

    MLFeatureValue* feature_value = [MLFeatureValue featureValueWithMultiArray:multi_array];
    NSString* feature_name = util::Utf8StringToNSString(name.c_str());
    feature_dictionary[feature_name] = feature_value;
  }

  auto* feature_provider = [[MLDictionaryFeatureProvider alloc] initWithDictionary:feature_dictionary
                                                                             error:&error];
  ORT_RETURN_IF(error != nil || feature_provider == nil,
                "Failed to create MLDictionaryFeatureProvider",
                (error != nil) ? MakeString(", error: ", [[error localizedDescription] UTF8String]) : "");

  *feature_provider_out = feature_provider;
  conversion_buffers_out = std::move(conversion_buffers);
  return Status::OK();
}

Status CopyMLMultiArrayBuffer(const void* mlmultiarray_buffer, void* tensor_buffer,
                              const MLMultiArray* array,
                              const int64_t num_blocks, const int64_t block_size, const int64_t stride,
                              const OnnxTensorInfo* tensor_info) {
  if (mlmultiarray_buffer == nullptr) {
    return ORT_MAKE_STATUS(ONNXRUNTIME, FAIL, "mlmultiarray_buffer has no data");
  }

  // total including non-contiguous space

  int64_t array_total_elements = [array.strides[0] longLongValue] * [array.shape[0] longLongValue];
  const int64_t num_elements = array.count;

  ORT_RETURN_IF(array_total_elements != num_blocks * stride ||
                    num_elements != num_blocks * block_size,
                "MLMultiArray size does not match the copy info");

  const auto onnx_data_type = tensor_info->data_type;
  switch (onnx_data_type) {
    case ONNX_NAMESPACE::TensorProto_DataType_FLOAT: {
      const auto* src_buffer = static_cast<const float*>(mlmultiarray_buffer);
      auto* dst_buffer = static_cast<float*>(tensor_buffer);
      const auto block_byte_size = block_size * sizeof(float);

      for (int64_t idx = 0; idx < num_blocks; ++idx) {
        memcpy(dst_buffer, src_buffer, block_byte_size);
        src_buffer += stride;
        dst_buffer += block_size;
      }
      break;
    }
    case ONNX_NAMESPACE::TensorProto_DataType_INT32: {
      const auto* src_buffer = static_cast<const int32_t*>(mlmultiarray_buffer);
      auto* dst_buffer = static_cast<int32_t*>(tensor_buffer);
      const auto block_byte_size = block_size * sizeof(int32_t);

      for (int64_t idx = 0; idx < num_blocks; ++idx) {
        memcpy(dst_buffer, src_buffer, block_byte_size);
        src_buffer += stride;
        dst_buffer += block_size;
      }

      break;
    }
    // For this case, since Coreml Spec only uses int32 for model output while onnx provides
    // int64 for model output data type. We are doing a type casting (int32 -> int64) here
    // when copying the model to ORT
    case ONNX_NAMESPACE::TensorProto_DataType_INT64: {
      ORT_RETURN_IF(array.dataType != MLMultiArrayDataTypeInt32,
                    "CoreML output data type is not MLMultiArrayDataTypeInt32");

      const int32_t* src_buffer = static_cast<const int32_t*>(mlmultiarray_buffer);
      int64_t* dst_buffer = static_cast<int64_t*>(tensor_buffer);

      for (int64_t idx = 0; idx < num_blocks; ++idx) {
        auto input_span = gsl::span{src_buffer, static_cast<size_t>(block_size)};
        auto output_span = gsl::span{dst_buffer, static_cast<size_t>(block_size)};
        std::transform(input_span.begin(), input_span.end(), output_span.begin(),
                       [](int32_t v) { return static_cast<int64_t>(v); });

        src_buffer += stride;
        dst_buffer += block_size;
      }
      break;
    }
    default:
      return ORT_MAKE_STATUS(ONNXRUNTIME, FAIL,
                             "Output data type is not supported, actual type: ", onnx_data_type);
  }
  return Status::OK();
}
}  // namespace

NS_ASSUME_NONNULL_BEGIN

// Execution for a CoreML model, it performs
// 1. Compile the model by given path for execution
// 2. Predict using given OnnxTensorFeatureProvider input and copy the output data back ORT
// 3. The compiled model will be removed in dealloc or removed using cleanup function
@interface CoreMLExecution : NSObject {
  NSString* coreml_model_path_;
  NSString* compiled_model_path_;
  const logging::Logger* logger_;
  uint32_t coreml_flags_;
}

- (instancetype)initWithPath:(const std::string&)path
                      logger:(const logging::Logger&)logger
                coreml_flags:(uint32_t)coreml_flags;
- (void)cleanup;
- (void)dealloc;
- (Status)loadModel API_AVAILABLE_COREML3;
- (Status)predict:(const std::unordered_map<std::string, OnnxTensorData>&)inputs
                  outputs:(const std::unordered_map<std::string, OnnxTensorInfo>&)outputs
    getOutputTensorDataFn:(const GetOutputTensorMutableRawDataFn&)get_output_tensor_mutable_raw_data_fn
    API_AVAILABLE_COREML3;

@property(nullable) MLModel* model API_AVAILABLE_COREML3;

@end

@implementation CoreMLExecution

- (instancetype)initWithPath:(const std::string&)path
                      logger:(const logging::Logger&)logger
                coreml_flags:(uint32_t)coreml_flags {
  if (self = [super init]) {
    coreml_model_path_ = util::Utf8StringToNSString(path.c_str());
    logger_ = &logger;
    coreml_flags_ = coreml_flags;
  }
  return self;
}

- (void)cleanup {
  NSError* error = nil;
  if (compiled_model_path_ != nil) {
    [[NSFileManager defaultManager] removeItemAtPath:compiled_model_path_ error:&error];
    if (error != nil) {
      LOGS(*logger_, ERROR) << "Failed cleaning up the compiled model: " << [compiled_model_path_ UTF8String]
                            << ", error message: " << [[error localizedDescription] UTF8String];
    }
    compiled_model_path_ = nil;
  }

#if !defined(NDEBUG)
  std::string path_override = Env::Default().GetEnvironmentVar(util::kOverrideModelOutputDirectoryEnvVar);
  if (!path_override.empty()) {
    // don't cleanup
    coreml_model_path_ = nil;
  }
#endif

  if (coreml_model_path_ != nil) {
    error = nil;
    [[NSFileManager defaultManager] removeItemAtPath:coreml_model_path_ error:&error];
    if (error != nil) {
      LOGS(*logger_, ERROR) << "Failed cleaning up the coreml model: " << [coreml_model_path_ UTF8String]
                            << ", error message: " << [[error localizedDescription] UTF8String];
    }
    coreml_model_path_ = nil;
  }
}

- (void)dealloc {
  [self cleanup];
}

- (Status)loadModel {
  NSURL* modelUrl = [NSURL URLWithString:coreml_model_path_];
  if (modelUrl == nil) {
    return ORT_MAKE_STATUS(ONNXRUNTIME, FAIL, "Failed to create model URL from path");
  }

  // TODO: Update this to version with callback handler as the API used here is deprecated.
  // https://developer.apple.com/documentation/coreml/mlmodel/3929553-compilemodelaturl
  // As we call loadModel during EP Compile there shouldn't be an issue letting the actual compile run in the
  // background. We will have to check for completion in `predict` and block until it is done.
  NSError* error = nil;
  NSURL* compileUrl = [MLModel compileModelAtURL:modelUrl error:&error];

  if (error != nil) {
    return ORT_MAKE_STATUS(ONNXRUNTIME, FAIL, "Error compiling model: ",
                           [[error localizedDescription] UTF8String]);
  }

  compiled_model_path_ = [compileUrl path];

  MLModelConfiguration* config = [MLModelConfiguration alloc];
  config.computeUnits = (coreml_flags_ & COREML_FLAG_USE_CPU_ONLY)
                            ? MLComputeUnitsCPUOnly
                            : MLComputeUnitsAll;
  _model = [MLModel modelWithContentsOfURL:compileUrl configuration:config error:&error];

  if (error != nil || _model == nil) {
    return ORT_MAKE_STATUS(ONNXRUNTIME, FAIL, "Failed to create MLModel",
                           (error != nil) ? MakeString(", error: ", [[error localizedDescription] UTF8String]) : "");
  }

  return Status::OK();
}

- (Status)predict:(const std::unordered_map<std::string, OnnxTensorData>&)inputs
                  outputs:(const std::unordered_map<std::string, OnnxTensorInfo>&)outputs
    getOutputTensorDataFn:(const GetOutputTensorMutableRawDataFn&)get_output_tensor_mutable_raw_data_fn {
  Status status = Status::OK();
  ORT_TRY {
    if (_model == nil) {
      return ORT_MAKE_STATUS(ONNXRUNTIME, FAIL, "Model is not loaded");
    }

    id<MLFeatureProvider> input_features;
    InlinedVector<std::unique_ptr<int32_t[]>> conversion_buffers;
    ORT_RETURN_IF_ERROR(CreateInputFeatureProvider(inputs, *logger_, &input_features, conversion_buffers));

    MLPredictionOptions* options = [[MLPredictionOptions alloc] init];
    NSError* error = nil;
    id<MLFeatureProvider> output_features = [_model predictionFromFeatures:input_features
                                                                   options:options
                                                                     error:&error];

    if (error != nil) {
      return ORT_MAKE_STATUS(ONNXRUNTIME, FAIL, "Error executing model: ",
                             [[error localizedDescription] UTF8String]);
    }

    for (const auto& [output_name, output_tensor_info] : outputs) {
      MLFeatureValue* output_value =
          [output_features featureValueForName:util::Utf8StringToNSString(output_name.c_str())];

      if (output_value == nil) {
        return ORT_MAKE_STATUS(ONNXRUNTIME, FAIL, "output_features has no value for ", output_name);
      }

      MLMultiArray* data = [output_value multiArrayValue];

      const auto coreml_static_output_shape = [data]() {
        InlinedVector<int64_t> result;
        result.reserve(data.shape.count);
        for (NSNumber* dim in data.shape) {
          const auto dim_value = dim.longLongValue;
          result.push_back(dim_value);
        }
        return result;
      }();

      const auto static_output_shape = GetStaticOutputShape(output_tensor_info.shape, coreml_static_output_shape,
                                                            *logger_);

      void* output_buffer = get_output_tensor_mutable_raw_data_fn(output_name, output_tensor_info.data_type,
                                                                  static_output_shape);

      if (const size_t num_elements = data.count; num_elements > 0) {
        if (const auto shape_size = ShapeSize(static_output_shape);
            shape_size < 0 || num_elements != static_cast<size_t>(shape_size)) {
          return ORT_MAKE_STATUS(ONNXRUNTIME, FAIL,
                                 "CoreML MLMultiArray count (", num_elements, ") and shape size (", shape_size,
                                 ") do not match");
        }

        // support a non-contiguous array, provided only one dimension is not contiguous
        int64_t num_blocks = 0;
        int64_t block_size = 0;
        int64_t stride = 0;

        ORT_RETURN_IF_ERROR(GetMLMultiArrayCopyInfo(data, num_blocks, block_size, stride));

        __block Status copy_status;
        const auto* tensor_info = &output_tensor_info;
        // `getBytesWithHandler` replaces deprecated `.dataPointer` on new versions
        if (@available(macOS 12.3, iOS 15.4, *)) {
          [data getBytesWithHandler:^(const void* bytes, NSInteger size) {
            copy_status = CopyMLMultiArrayBuffer(bytes, output_buffer, data,
                                                 num_blocks, block_size, stride, tensor_info);
          }];
        } else {
          copy_status = CopyMLMultiArrayBuffer(data.dataPointer, output_buffer, data,
                                               num_blocks, block_size, stride, tensor_info);
        }

        ORT_RETURN_IF_ERROR(copy_status);
      }
    }
  }
  ORT_CATCH(const std::exception& e) {
    ORT_HANDLE_EXCEPTION([&]() {
      status = ORT_MAKE_STATUS(ONNXRUNTIME, FAIL, "Exception: ", e.what());
    });
  }

  return status;
}

@end

NS_ASSUME_NONNULL_END

namespace onnxruntime {
namespace coreml {

Status GetMLMultiArrayCopyInfo(const MLMultiArray* _Nonnull array,
                               int64_t& num_blocks, int64_t& block_size, int64_t& stride) {
  const auto* shape = array.shape;
  const auto rank = shape.count;

  int64_t array_total_elements = [array.strides[0] longLongValue] * [shape[0] longLongValue];

  int64_t data_elems = 1;   // actual values
  int64_t total_elems = 1;  // elems including empty slots if non-contiguous
  for (unsigned long i = 1; i <= rank; i++) {
    int64_t this_stride = [array.strides[rank - i] longLongValue];
    if (this_stride != total_elems) {
<<<<<<< HEAD
      // non-contiguous if we have to move more than batch_elems for each entry
=======
      // non-contiguous
>>>>>>> 2580d935
      if (block_size != 0) {
        return ORT_MAKE_STATUS(ONNXRUNTIME, FAIL,
                               "Multiple non-contiguous dimensions in MLMultiArray are not supported.");
      }

      block_size = data_elems;
      stride = this_stride;
    }

    const auto elems_this_dim = [shape[rank - i] longLongValue];
    data_elems *= elems_this_dim;
    total_elems = elems_this_dim * this_stride;
  }

  if (block_size == 0) {
<<<<<<< HEAD
    // contiguous
    block_size = data_elems;
    stride = array_total_elements;
=======
    // all data is contiguous
    block_size = data_elems;
    stride = array_total_elements;
    assert(block_size == stride);
>>>>>>> 2580d935
  }

  num_blocks = data_elems / block_size;

  ORT_ENFORCE(array_total_elements == total_elems, "Logic error calculating copy info");
  ORT_ENFORCE(stride >= block_size, "Logic error calculating copy info");
  ORT_ENFORCE(stride * num_blocks == total_elems, "Logic error calculating copy info");

  return Status::OK();
}

// Internal Execution class
// This class will bridge Model (c++) with CoreMLExecution (objective c++)
class Execution {
 public:
  Execution(const std::string& path, const logging::Logger& logger, uint32_t coreml_flags);
  ~Execution(){};

  Status LoadModel();
  Status Predict(const std::unordered_map<std::string, OnnxTensorData>& inputs,
                 const std::unordered_map<std::string, OnnxTensorInfo>& outputs,
                 const GetOutputTensorMutableRawDataFn& get_output_tensor_mutable_raw_data_fn);

 private:
  bool model_loaded{false};
  CoreMLExecution* execution_;
};

Execution::Execution(const std::string& path, const logging::Logger& logger, uint32_t coreml_flags) {
  @autoreleasepool {
    execution_ = [[CoreMLExecution alloc] initWithPath:path
                                                logger:logger
                                          coreml_flags:coreml_flags];
  }
}

Status Execution::LoadModel() {
  if (model_loaded) {
    return Status::OK();
  }

  if (HAS_COREML3_OR_LATER) {
    Status status{};
    @autoreleasepool {
      status = [execution_ loadModel];
    }
    model_loaded = status.IsOK();
    return status;
  }

  return ORT_MAKE_STATUS(ONNXRUNTIME, FAIL, "Execution::LoadModel requires macos 10.15+ or ios 13+");
}

Status Execution::Predict(const std::unordered_map<std::string, OnnxTensorData>& inputs,
                          const std::unordered_map<std::string, OnnxTensorInfo>& outputs,
                          const GetOutputTensorMutableRawDataFn& get_output_tensor_mutable_raw_data_fn) {
  ORT_RETURN_IF_NOT(model_loaded, "Execution::Predict requires Execution::LoadModel");

  if (HAS_COREML3_OR_LATER) {
    @autoreleasepool {
      return [execution_ predict:inputs
                         outputs:outputs
           getOutputTensorDataFn:get_output_tensor_mutable_raw_data_fn];
    }
  }

  return ORT_MAKE_STATUS(ONNXRUNTIME, FAIL, "Execution::Predict requires macos 10.15+ or ios 13+");
}

Model::Model(const std::string& path,
             std::vector<std::string>&& model_input_names,
             std::vector<std::string>&& model_output_names,
             std::unordered_map<std::string, OnnxTensorInfo>&& input_output_info,
             std::unordered_set<std::string>&& scalar_outputs,
             std::unordered_set<std::string>&& int64_outputs,
             const logging::Logger& logger,
             uint32_t coreml_flags)
    : execution_(std::make_unique<Execution>(path, logger, coreml_flags)),
      model_input_names_(std::move(model_input_names)),
      model_output_names_(std::move(model_output_names)),
      input_output_info_(std::move(input_output_info)),
      scalar_outputs_(std::move(scalar_outputs)),
      int64_outputs_(std::move(int64_outputs)) {
}

Model::~Model() {}

Status Model::LoadModel() {
  return execution_->LoadModel();
}

Status Model::Predict(const std::unordered_map<std::string, OnnxTensorData>& inputs,
                      const std::unordered_map<std::string, OnnxTensorInfo>& outputs,
                      const GetOutputTensorMutableRawDataFn& get_output_tensor_mutable_raw_data_fn) {
  return execution_->Predict(inputs, outputs, get_output_tensor_mutable_raw_data_fn);
}
}  // namespace coreml
}  // namespace onnxruntime<|MERGE_RESOLUTION|>--- conflicted
+++ resolved
@@ -466,11 +466,7 @@
   for (unsigned long i = 1; i <= rank; i++) {
     int64_t this_stride = [array.strides[rank - i] longLongValue];
     if (this_stride != total_elems) {
-<<<<<<< HEAD
-      // non-contiguous if we have to move more than batch_elems for each entry
-=======
       // non-contiguous
->>>>>>> 2580d935
       if (block_size != 0) {
         return ORT_MAKE_STATUS(ONNXRUNTIME, FAIL,
                                "Multiple non-contiguous dimensions in MLMultiArray are not supported.");
@@ -486,16 +482,10 @@
   }
 
   if (block_size == 0) {
-<<<<<<< HEAD
-    // contiguous
-    block_size = data_elems;
-    stride = array_total_elements;
-=======
     // all data is contiguous
     block_size = data_elems;
     stride = array_total_elements;
     assert(block_size == stride);
->>>>>>> 2580d935
   }
 
   num_blocks = data_elems / block_size;
