// Copyright (c) Microsoft Corporation. All rights reserved.
// Licensed under the MIT License.

#include "path_lib.h"
#include "core/common/status.h"
#include "core/common/common.h"
#include <assert.h>
#ifdef _WIN32

#if defined(USE_PATHCCH_LIB)
#include <PathCch.h>
#pragma comment(lib, "PathCch.lib")
// Desktop apps need to support back to Windows 7, so we can't use PathCch.lib as it was added in Windows 8
#elif WINAPI_FAMILY_PARTITION(WINAPI_PARTITION_DESKTOP)
#include <shlwapi.h>
#pragma comment(lib, "Shlwapi.lib")
#else
#include <PathCch.h>
#pragma comment(lib, "PathCch.lib")
#endif
#else
#include <libgen.h>
#endif

#ifdef _WIN32
namespace onnxruntime {
namespace {
Status RemoveFileSpec(PWSTR pszPath, size_t cchPath) {
  assert(pszPath != nullptr && pszPath[0] != L'\0');
<<<<<<< HEAD
#if WINAPI_FAMILY_PARTITION(WINAPI_PARTITION_DESKTOP) && !defined(USE_PATHCCH_LIB)
=======
#if WINAPI_FAMILY_PARTITION(WINAPI_PARTITION_DESKTOP)
  (void)cchPath;
>>>>>>> 4caf5c9c
  for (PWSTR t = L"\0"; *t == L'\0'; t = PathRemoveBackslashW(pszPath))
    ;
  PWSTR pszLast = PathSkipRootW(pszPath);
  if (pszLast == nullptr) pszLast = pszPath;
  if (*pszLast == L'\0') {
    return Status::OK();
  }
  PWSTR beginning_of_the_last = pszLast;
  for (PWSTR t;; beginning_of_the_last = t) {
    t = PathFindNextComponentW(beginning_of_the_last);
    if (t == nullptr) {
      return Status(common::ONNXRUNTIME, common::FAIL, "unexpected failure");
    }
    if (*t == L'\0')
      break;
  }
  *beginning_of_the_last = L'\0';
  if (*pszPath == L'\0') {
    pszPath[0] = L'.';
    pszPath[1] = L'\0';
  } else
    for (PWSTR t = L"\0"; *t == L'\0'; t = PathRemoveBackslashW(pszPath))
      ;
  return Status::OK();
#else
  // Remove any trailing backslashes
  auto result = PathCchRemoveBackslash(pszPath, cchPath);
  if (result == S_OK || result == S_FALSE) {
    // Remove any trailing filename
    result = PathCchRemoveFileSpec(pszPath, cchPath);
    if (result == S_OK || result == S_FALSE) {
      // If we wind up with an empty string, turn it into '.'
      if (*pszPath == L'\0') {
        pszPath[0] = L'.';
        pszPath[1] = L'\0';
      }
      return Status::OK();
    }
  }
  return Status(common::ONNXRUNTIME, common::FAIL, "unexpected failure");
#endif
}

}  // namespace

common::Status GetDirNameFromFilePath(const std::basic_string<ORTCHAR_T>& s, std::basic_string<ORTCHAR_T>& ret) {
  std::wstring input = s;
  if (input.empty()) {
    ret = ORT_TSTR(".");
    return Status::OK();
  }
  ret = s;
  auto st = onnxruntime::RemoveFileSpec(const_cast<wchar_t*>(ret.data()), ret.length() + 1);
  if (!st.IsOK()) {
    std::ostringstream oss;
    oss << "illegal input path:" << ToMBString(s) << ". " << st.ErrorMessage();
    return Status(st.Category(), st.Code(), oss.str());
  }
  ret.resize(wcslen(ret.c_str()));
  return Status::OK();
}
}  // namespace onnxruntime
#else
namespace onnxruntime {

common::Status GetDirNameFromFilePath(const std::basic_string<ORTCHAR_T>& input,
                                      std::basic_string<ORTCHAR_T>& output) {
  char* s = strdup(input.c_str());
  output = dirname(s);
  free(s);
  return Status::OK();
}

std::string GetLastComponent(const std::string& input) {
  char* s = strdup(input.c_str());
  std::string ret = basename(s);
  free(s);
  return ret;
}
}  // namespace onnxruntime
#endif<|MERGE_RESOLUTION|>--- conflicted
+++ resolved
@@ -27,12 +27,8 @@
 namespace {
 Status RemoveFileSpec(PWSTR pszPath, size_t cchPath) {
   assert(pszPath != nullptr && pszPath[0] != L'\0');
-<<<<<<< HEAD
 #if WINAPI_FAMILY_PARTITION(WINAPI_PARTITION_DESKTOP) && !defined(USE_PATHCCH_LIB)
-=======
-#if WINAPI_FAMILY_PARTITION(WINAPI_PARTITION_DESKTOP)
   (void)cchPath;
->>>>>>> 4caf5c9c
   for (PWSTR t = L"\0"; *t == L'\0'; t = PathRemoveBackslashW(pszPath))
     ;
   PWSTR pszLast = PathSkipRootW(pszPath);
