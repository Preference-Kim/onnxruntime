#pragma once
#include <ctime>
#include <string>
#include <unordered_set>
#include "core/session/onnxruntime_c_api.h"
#include "core/framework/provider_options.h"
#include "nv_includes.h"

#ifdef _WIN32
#define EXPORT_API __declspec(dllexport)
#else
#define EXPORT_API
#endif

namespace onnxruntime {

using AllocateFunc = void* (*)(void*, size_t, size_t);
using DestroyFunc = void (*)(void*, void*);

class TensorrtLogger : public nvinfer1::ILogger {
  nvinfer1::ILogger::Severity verbosity_;

 public:
  TensorrtLogger(Severity verbosity = Severity::kWARNING)
      : verbosity_(verbosity) {}
  void log(Severity severity, const char* msg) noexcept override {
    if (severity <= verbosity_) {
      time_t rawtime = std::time(0);
      struct tm stm;
#ifdef _MSC_VER
      gmtime_s(&stm, &rawtime);
#else
      gmtime_r(&rawtime, &stm);
#endif
      char buf[256];
      strftime(&buf[0], 256,
               "%Y-%m-%d %H:%M:%S",
               &stm);
      const char* sevstr = (severity == Severity::kINTERNAL_ERROR ? "    BUG" : severity == Severity::kERROR ? "  ERROR"
                                                                            : severity == Severity::kWARNING ? "WARNING"
                                                                            : severity == Severity::kINFO    ? "   INFO"
                                                                                                             : "UNKNOWN");
      if (severity <= Severity::kERROR) {
//        LOGS_DEFAULT(ERROR) << "[" << buf << " " << sevstr << "] " << msg;
      } else {
//        LOGS_DEFAULT(WARNING) << "[" << buf << " " << sevstr << "] " << msg;
      }
    }
  }
  void set_level(Severity verbosity) {
    verbosity_ = verbosity;
  }
  Severity get_level() const {
    return verbosity_;
  }
};

namespace tensorrt_ptr {

struct TensorrtInferDeleter {
  template <typename T>
  void operator()(T* obj) const {
    if (obj) {
      delete obj;
    }
  }
};

template <typename T>
using unique_pointer = std::unique_ptr<T, TensorrtInferDeleter>;
};  // namespace tensorrt_ptr

class OutputAllocator : public nvinfer1::IOutputAllocator {
 public:
#if NV_TENSORRT_MAJOR >= 10
  void* reallocateOutputAsync(char const* tensorName, void* currentMemory, uint64_t size, uint64_t alignment, cudaStream_t stream) noexcept override;
#else
  void* reallocateOutput(char const* tensorName, void* currentMemory, uint64_t size, uint64_t alignment) noexcept override;
#endif
  void notifyShape(char const* tensorName, nvinfer1::Dims const& dims) noexcept override;

  void* getBuffer() {
    return outputPtr;
  }

  std::vector<int64_t>& getOutputShape() {
    return output_shapes;
  }

  uint64_t getSize() {
    return allocated_size;
  }

  ~OutputAllocator() override {
    cudaFree(outputPtr);
  }

 private:
  void* outputPtr{nullptr};
  uint64_t allocated_size = 0;
  std::vector<int64_t> output_shapes;
};

using ShapeRangesMap = std::unordered_map<std::string, std::unordered_map<size_t, std::vector<std::vector<int64_t>>>>;

struct TensorrtFuncState {
  AllocateFunc test_allocate_func = nullptr;
  DestroyFunc test_release_func = nullptr;
  void* allocator = nullptr;
  std::string fused_node_name;
  nvinfer1::IBuilder* builder;
  tensorrt_ptr::unique_pointer<nvonnxparser::IParser>* parser = nullptr;
  std::unique_ptr<nvinfer1::ICudaEngine>* engine = nullptr;
  std::unique_ptr<nvinfer1::IExecutionContext>* context = nullptr;
  std::unique_ptr<nvinfer1::INetworkDefinition>* network = nullptr;
  std::vector<std::unordered_map<std::string, size_t>> input_info;
  std::vector<std::unordered_map<std::string, size_t>> output_info;
  std::unordered_map<std::string, std::unordered_map<size_t, std::vector<std::vector<int64_t>>>> input_shape_ranges;
//  OrtMutex* tensorrt_mu_ptr = nullptr;
  bool fp16_enable = false;
  bool int8_enable = false;
  bool int8_calibration_cache_available = false;
  bool dla_enable = false;
  int dla_core = 0;
  size_t* max_workspace_size_ptr = nullptr;
  std::string trt_node_name_with_precision;
  bool engine_cache_enable = false;
  std::string engine_cache_path;
  nvinfer1::IRuntime* runtime = nullptr;
  std::vector<nvinfer1::IOptimizationProfile*> profiles;
  bool context_memory_sharing_enable = false;
  size_t* max_context_mem_size_ptr = nullptr;
  std::unordered_map<std::string, float> dynamic_range_map;
  bool engine_decryption_enable = false;
  int (*engine_decryption)(const char*, char*, size_t*) = nullptr;
  int (*engine_encryption)(const char*, char*, size_t) = nullptr;
  bool timing_cache_enable = true;
  std::string timing_cache_path;
  bool force_timing_cache = false;
  bool detailed_build_log = false;
  bool build_heuristics_enable = false;
  bool sparsity_enable = false;
  int builder_optimization_level = 3;
  int auxiliary_streams = -1;
  bool filter_tactic_sources = false;
  nvinfer1::TacticSources tactic_sources;
  bool cuda_graph_enable = 0;
  std::string cache_prefix;
  std::string cache_suffix;
  bool engine_hw_compatible = false;
};

// Minimum information to construct kernel function state for direct engine load code path
struct TensorrtShortFuncState {
  AllocateFunc test_allocate_func = nullptr;
  DestroyFunc test_release_func = nullptr;
  void* allocator = nullptr;
  std::string fused_node_name;
  std::unique_ptr<nvinfer1::ICudaEngine>* engine = nullptr;
  std::unique_ptr<nvinfer1::IExecutionContext>* context = nullptr;
  std::vector<std::unordered_map<std::string, size_t>> input_info;
  std::vector<std::unordered_map<std::string, size_t>> output_info;
  bool context_memory_sharing_enable = false;
  size_t* max_context_mem_size_ptr = nullptr;
//  OrtMutex* tensorrt_mu_ptr = nullptr;
};

using DDSOutputAllocatorMap = std::unordered_map<std::string, std::unique_ptr<OutputAllocator>>;
std::string GetWeightRefittedEnginePath(std::string engine_cache_path);

struct TensorrtExecutionProvider : public OrtExecutionProvider {
    TensorrtExecutionProvider(const char* ep_type, const ProviderOptions& provider_options);
    bool IsGraphCaptured(int graph_annotation_id) const { return false; }
    static OrtStatusPtr RefitEngine(std::string onnx_model_filename,
                                      std::string& onnx_model_folder_path,
                                      std::string& weight_stripped_engine_cath_path,
                                      bool path_check,
                                      nvinfer1::ICudaEngine* trt_engine,
                                      bool serialize_refitted_engine,
                                      bool detailed_build_log);
<<<<<<< HEAD
    SubGraphCollection_t GetSupportedList(SubGraphCollection_t supported_nodes_list, int iterations, const int max_iterations,
                                          const OrtGraphViewer& graph, bool* early_termination) const;
private:
=======
>>>>>>> 5e46d0ff
    static const OrtApi* api_;
private:
//  mutable TensorrtExecutionProviderInfo info_;
  bool external_stream_ = false;
  cudaStream_t stream_ = nullptr;
  int max_partition_iterations_ = 1000;
  size_t min_subgraph_size_ = 1;
  size_t max_workspace_size_ = 1 << 30;  // 1GB
  bool fp16_enable_ = false;
  bool int8_enable_ = false;
  bool dla_enable_ = false;
  int dla_core_ = 0;
  bool force_sequential_engine_build_ = false;
  std::string int8_calibration_cache_name_;
  bool int8_calibration_cache_available_ = false;
  bool int8_use_native_tensorrt_calibration_table_ = false;
  bool dump_subgraphs_ = false;
  bool engine_cache_enable_ = false;
  bool weight_stripped_engine_enable_ = false;
  bool weight_stripped_engine_refit_ = false;
  std::string onnx_model_folder_path_;
  bool build_heuristics_enable_ = false;
  bool sparsity_enable_ = false;
  int builder_optimization_level_ = 3;
  int auxiliary_streams_ = -1;
  std::string tactic_sources_;
  std::string global_cache_path_, cache_path_, engine_decryption_lib_path_;
  std::unique_ptr<nvinfer1::IRuntime> runtime_ = nullptr;
//  OrtMutex tensorrt_mu_;
  int device_id_;
  std::string compute_capability_;
  bool context_memory_sharing_enable_ = false;
  bool layer_norm_fp32_fallback_ = false;
  size_t max_ctx_mem_size_ = 0;
//  IAllocatorUniquePtr<void> context_memory_ = nullptr;
  mutable char model_path_[4096] = {};  // Reserved for max path length
  bool engine_decryption_enable_ = false;
  int (*engine_decryption_)(const char*, char*, size_t*) = nullptr;
  int (*engine_encryption_)(const char*, char*, size_t) = nullptr;
  bool timing_cache_enable_ = false;
  bool force_timing_cache_match_ = false;
  bool detailed_build_log_ = false;
  bool cuda_graph_enable_ = false;
  std::string cache_prefix_;
  bool engine_hw_compatible_ = false;

  // The OrtAllocator object will be get during ep compute time
  // and should be kept for the lifetime of TRT EP object.
  OrtAllocator* alloc_ = nullptr;

  // For create/dump EP context node model
  bool dump_ep_context_model_ = false;
  std::string ep_context_file_path_;
  int ep_context_embed_mode_ = 0;
  std::string ctx_model_path_;
  std::string ep_cache_context_attr_;
  std::string engine_cache_relative_path_to_context_model_dir;
//  std::unique_ptr<ONNX_NAMESPACE::ModelProto> model_proto_ = ONNX_NAMESPACE::ModelProto::Create();

  std::unordered_set<std::string> control_flow_op_set_ = {"If", "Loop", "Scan"};
//  mutable std::unordered_map<std::string, std::unique_ptr<SubGraphContext>> subgraph_context_map_;

  mutable std::unique_ptr<nvinfer1::IBuilder> builder_;

  // Following maps that hold TRT objects will be accessible by different threads if ORT is using multithreading.
  // In general, TensorRT objects are not thread safe; accesses to an object from different threads must be serialized by the client.
  // But there are still some thread safe operations, please see here https://docs.nvidia.com/deeplearning/tensorrt/developer-guide/index.html#threading
  // For those non thread safe operations, TRT EP uses (1) lock_guard or (2) PerThreadContext to make sure synchronization.
  std::unordered_map<std::string, tensorrt_ptr::unique_pointer<nvonnxparser::IParser>> parsers_;
  std::unordered_map<std::string, std::unique_ptr<nvinfer1::ICudaEngine>> engines_;
  std::unordered_map<std::string, std::unique_ptr<nvinfer1::IExecutionContext>> contexts_;
  std::unordered_map<std::string, std::unique_ptr<nvinfer1::IBuilder>> builders_;
  std::unordered_map<std::string, std::unique_ptr<nvinfer1::INetworkDefinition>> networks_;
  std::unordered_map<std::string, std::vector<std::unordered_map<std::string, size_t>>> input_info_;
  std::unordered_map<std::string, std::vector<std::unordered_map<std::string, size_t>>> output_info_;
  std::unordered_map<std::string, std::vector<std::vector<int64_t>>> profile_min_shapes_;
  std::unordered_map<std::string, std::vector<std::vector<int64_t>>> profile_max_shapes_;
  std::unordered_map<std::string, std::vector<std::vector<int64_t>>> profile_opt_shapes_;
  std::unordered_map<std::string, ShapeRangesMap> input_shape_ranges_;  // The profile shape ranges that the engine is built with
  std::unordered_map<std::string, std::vector<nvinfer1::IOptimizationProfile*>> profiles_;
  std::unordered_map<std::string, DDSOutputAllocatorMap> dds_output_allocator_maps_;

  // for external stream, we need to create its cudnn/cublass handle before cuda EP enable cuda graph capture
//  cudnnHandle_t external_cudnn_handle_ = nullptr;
//  cublasHandle_t external_cublas_handle_ = nullptr;

  // Call cudaStreamSynchronize() after TRT enqueueV3()
  mutable bool sync_stream_after_enqueue_ = true;

//  CUDAGraph cuda_graph_;
//  bool is_graph_captured_ = false;
  int regular_run_count_before_graph_capture_ = 0;
  // There is chance (currently only happens in CUDA EP) that the second regular run allocates GPU memory for causes like:
  // (1) memory pattern is enabled. (2) arena allocation for stream.
  // Since no GPU memory allocation is allowed during graph capturing, we need at least two regular runs
  // to allocate enough memory in Arena before graph capturing.
  const int min_num_runs_before_cuda_graph_capture_ = 1;  // required min regular runs before graph capture for the necessary memory allocations.

  OrtStatusPtr CreateNodeComputeInfoFromPrecompiledEngine(const OrtGraphViewer* graph_body_viewer, const OrtNode* fused_node,
                                                    std::unordered_map<std::string, size_t>& input_map,
                                                    std::unordered_map<std::string, size_t>& output_map,
                                                    OrtNodeComputeInfo** node_compute_funcs);

  OrtStatusPtr CreateNodeComputeInfoFromGraph(const OrtGraphViewer* graph_body_viewer,
                                        const OrtNode* fused_node,
                                        std::unordered_map<std::string, size_t>& input_map,
                                        std::unordered_map<std::string, size_t>& output_map,
                                        OrtNodeComputeInfo** node_compute_funcs);

  bool IsGraphCaptureAllowed() const { return false; };

  nvinfer1::IBuilder* GetBuilder(TensorrtLogger& trt_logger) const;
};

struct TensorrtExecutionProviderFactory : public OrtExecutionProviderFactory {
    TensorrtExecutionProviderFactory();
};
}

#ifdef __cplusplus
extern "C" {
#endif

EXPORT_API OrtExecutionProviderFactory* RegisterCustomEp();

#ifdef __cplusplus
}
#endif<|MERGE_RESOLUTION|>--- conflicted
+++ resolved
@@ -178,12 +178,8 @@
                                       nvinfer1::ICudaEngine* trt_engine,
                                       bool serialize_refitted_engine,
                                       bool detailed_build_log);
-<<<<<<< HEAD
     SubGraphCollection_t GetSupportedList(SubGraphCollection_t supported_nodes_list, int iterations, const int max_iterations,
                                           const OrtGraphViewer& graph, bool* early_termination) const;
-private:
-=======
->>>>>>> 5e46d0ff
     static const OrtApi* api_;
 private:
 //  mutable TensorrtExecutionProviderInfo info_;
