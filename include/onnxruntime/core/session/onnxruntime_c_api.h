--- conflicted
+++ resolved
@@ -772,22 +772,20 @@
 
   ORT_CLASS_RELEASE(ThreadingOptions);
 
-<<<<<<< HEAD
+  /**
+   * \param num_keys contains the number of keys in the custom metadata map
+   * \param keys is an array of null terminated strings (array count = num_keys) allocated using 'allocator'. 
+   * The caller is responsible for freeing each string and the pointer array.
+   * 'keys' will be a nullptr if custom metadata map is empty.
+   */
+  OrtStatus*(ORT_API_CALL* ModelMetadataGetCustomMetadataMapKeys)(_In_ const OrtModelMetadata* model_metadata,
+                                                                  _Inout_ OrtAllocator* allocator,
+                                                                  _Outptr_ char*** keys, _Out_ int64_t* num_keys)NO_EXCEPTION;
+
   // Override symbolic dimensions (by specific name strings) with actual values if known at session initialization time to enable
   // optimizations that can take advantage of fixed values (such as memory planning, etc)
   OrtStatus*(ORT_API_CALL* AddFreeDimensionOverrideByName)(_Inout_ OrtSessionOptions* options,
                                                            _In_ const char* dim_name, _In_ int64_t dim_value)NO_EXCEPTION;
-=======
-  /**
-   * \param num_keys contains the number of keys in the custom metadata map
-   * \param keys is an array of null terminated strings (array count = num_keys) allocated using 'allocator'. 
-   * The caller is responsible for freeing each string and the pointer array.
-   * 'keys' will be a nullptr if custom metadata map is empty.
-   */
-  OrtStatus*(ORT_API_CALL* ModelMetadataGetCustomMetadataMapKeys)(_In_ const OrtModelMetadata* model_metadata,
-                                                                  _Inout_ OrtAllocator* allocator,
-                                                                  _Outptr_ char*** keys, _Out_ int64_t* num_keys)NO_EXCEPTION;
->>>>>>> ec4f6c09
 };
 
 /*
